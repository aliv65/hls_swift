--- conflicted
+++ resolved
@@ -238,7 +238,6 @@
   if (image) {
     [self setNeedsDisplay];
     
-<<<<<<< HEAD
     if (_displayWithoutProcessing && ASDisplayNodeThreadIsMain()) {
       BOOL stretchable = !UIEdgeInsetsEqualToEdgeInsets(image.capInsets, UIEdgeInsetsZero);
       if (stretchable) {
@@ -262,19 +261,7 @@
       }
     } else {
       self.contents = nil;
-=======
-    // Debugging
-    if ([ASImageNode shouldShowImageScalingOverlay] && _debugLabelNode == nil) {
-      ASPerformBlockOnMainThread(^{
-        _debugLabelNode = [[ASTextNode alloc] init];
-        _debugLabelNode.layerBacked = YES;
-        [self addSubnode:_debugLabelNode];
-      });
->>>>>>> e6ee24de
-    }
-
-  } else {
-    self.contents = nil;
+    }
   }
 }
 
