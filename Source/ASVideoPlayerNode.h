--- conflicted
+++ resolved
@@ -7,13 +7,11 @@
 //  Licensed under Apache 2.0: http://www.apache.org/licenses/LICENSE-2.0
 //
 
-<<<<<<< HEAD
 #ifndef MINIMAL_ASDK
-=======
+
 #import <AsyncDisplayKit/ASAvailability.h>
 
 #if AS_USE_VIDEO
->>>>>>> e7627247
 
 #if TARGET_OS_IOS
 #import <CoreMedia/CoreMedia.h>
@@ -224,10 +222,9 @@
 
 @end
 NS_ASSUME_NONNULL_END
-<<<<<<< HEAD
 #endif
-=======
+
+#endif
 #endif  // TARGET_OS_IOS
->>>>>>> e7627247
 
 #endif