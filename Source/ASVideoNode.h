--- conflicted
+++ resolved
@@ -7,11 +7,8 @@
 //  Licensed under Apache 2.0: http://www.apache.org/licenses/LICENSE-2.0
 //
 
-<<<<<<< HEAD
 #ifndef MINIMAL_ASDK
-=======
 #import <AsyncDisplayKit/ASAvailability.h>
->>>>>>> e7627247
 #import <AsyncDisplayKit/ASNetworkImageNode.h>
 
 #if AS_USE_VIDEO
@@ -171,8 +168,6 @@
 @end
 
 NS_ASSUME_NONNULL_END
-<<<<<<< HEAD
-=======
+#endif
 
->>>>>>> e7627247
 #endif