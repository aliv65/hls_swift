load("@build_bazel_rules_swift//swift:swift.bzl", "swift_library")
load(
    "@build_bazel_rules_apple//apple:resources.bzl",
    "apple_resource_bundle",
    "apple_resource_group",
)
load("//build-system/bazel-utils:plist_fragment.bzl",
    "plist_fragment",
)

filegroup(
    name = "PremiumUIMetalResources",
    srcs = glob([
        "MetalResources/**/*.*",
    ]),
    visibility = ["//visibility:public"],
)

plist_fragment(
    name = "PremiumUIBundleInfoPlist",
    extension = "plist",
    template =
    """
    <key>CFBundleIdentifier</key>
    <string>org.telegram.PremiumUI</string>
    <key>CFBundleDevelopmentRegion</key>
    <string>en</string>
    <key>CFBundleName</key>
    <string>PremiumUI</string>
    """
)

apple_resource_bundle(
    name = "PremiumUIBundle",
    infoplists = [
        ":PremiumUIBundleInfoPlist",
    ],
    resources = [
        ":PremiumUIMetalResources",
    ],
)

filegroup(
    name = "PremiumUIResources",
    srcs = glob([
        "Resources/**/*",
    ], exclude = ["Resources/**/.*"]),
    visibility = ["//visibility:public"],
)

swift_library(
    name = "PremiumUI",
    module_name = "PremiumUI",
    srcs = glob([
		"Sources/**/*.swift",
    ]),
    copts = [
        "-warnings-as-errors",
    ],
    data = [
        ":PremiumUIBundle",
    ],
    deps = [
        "//submodules/SSignalKit/SwiftSignalKit:SwiftSignalKit",
        "//submodules/AsyncDisplayKit:AsyncDisplayKit",
        "//submodules/Display:Display",
        "//submodules/Postbox:Postbox",
        "//submodules/TelegramCore:TelegramCore",
        "//submodules/TelegramPresentationData:TelegramPresentationData",
        "//submodules/TelegramUIPreferences:TelegramUIPreferences",
        "//submodules/AccountContext:AccountContext",
        "//submodules/TelegramStringFormatting:TelegramStringFormatting",
        "//submodules/AppBundle:AppBundle",
        "//submodules/AnimatedStickerNode:AnimatedStickerNode",
        "//submodules/TelegramAnimatedStickerNode:TelegramAnimatedStickerNode",
        "//submodules/SolidRoundedButtonNode:SolidRoundedButtonNode",
        "//submodules/PresentationDataUtils:PresentationDataUtils",
        "//submodules/ReactionSelectionNode:ReactionSelectionNode",
        "//submodules/InAppPurchaseManager:InAppPurchaseManager",
        "//submodules/ConfettiEffect:ConfettiEffect",
        "//submodules/TextFormat:TextFormat",
        "//submodules/GZip:GZip",
        "//submodules/InstantPageCache:InstantPageCache",
        "//submodules/MediaPlayer:UniversalMediaPlayer",
        "//submodules/TelegramUniversalVideoContent:TelegramUniversalVideoContent",
        "//submodules/RadialStatusNode:RadialStatusNode",
        "//submodules/ShimmerEffect:ShimmerEffect",
        "//submodules/LegacyComponents:LegacyComponents",
        "//submodules/CheckNode:CheckNode",
<<<<<<< HEAD
        "//submodules/ComponentFlow:ComponentFlow",
        "//submodules/Components/ViewControllerComponent:ViewControllerComponent",
        "//submodules/Components/MultilineTextComponent:MultilineTextComponent",
        "//submodules/Components/MultilineTextWithEntitiesComponent:MultilineTextWithEntitiesComponent",
        "//submodules/Components/SheetComponent:SheetComponent",
        "//submodules/Components/BundleIconComponent:BundleIconComponent",
        "//submodules/Components/SolidRoundedButtonComponent:SolidRoundedButtonComponent",
        "//submodules/TelegramUI/Components/EmojiStatusComponent",
=======
        "//submodules/TelegramUI/Components/AnimationCache:AnimationCache",
        "//submodules/TelegramUI/Components/MultiAnimationRenderer:MultiAnimationRenderer",
>>>>>>> ffe00ac2
    ],
    visibility = [
        "//visibility:public",
    ],
)<|MERGE_RESOLUTION|>--- conflicted
+++ resolved
@@ -87,7 +87,6 @@
         "//submodules/ShimmerEffect:ShimmerEffect",
         "//submodules/LegacyComponents:LegacyComponents",
         "//submodules/CheckNode:CheckNode",
-<<<<<<< HEAD
         "//submodules/ComponentFlow:ComponentFlow",
         "//submodules/Components/ViewControllerComponent:ViewControllerComponent",
         "//submodules/Components/MultilineTextComponent:MultilineTextComponent",
@@ -96,10 +95,8 @@
         "//submodules/Components/BundleIconComponent:BundleIconComponent",
         "//submodules/Components/SolidRoundedButtonComponent:SolidRoundedButtonComponent",
         "//submodules/TelegramUI/Components/EmojiStatusComponent",
-=======
         "//submodules/TelegramUI/Components/AnimationCache:AnimationCache",
         "//submodules/TelegramUI/Components/MultiAnimationRenderer:MultiAnimationRenderer",
->>>>>>> ffe00ac2
     ],
     visibility = [
         "//visibility:public",
