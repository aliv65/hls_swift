--- conflicted
+++ resolved
@@ -5,10 +5,7 @@
 import TelegramCore
 import AccountContext
 import TelegramUIPreferences
-<<<<<<< HEAD
-=======
 import TelegramPresentationData
->>>>>>> 4ca4bb2f
 
 public final class MediaNavigationAccessoryPanel: ASDisplayNode {
     public let containerNode: MediaNavigationAccessoryContainerNode
@@ -23,13 +20,8 @@
     public var getController: (() -> ViewController?)?
     public var presentInGlobalOverlay: ((ViewController) -> Void)?
     
-<<<<<<< HEAD
-    public init(context: AccountContext, displayBackground: Bool = false) {
-        self.containerNode = MediaNavigationAccessoryContainerNode(context: context, displayBackground: displayBackground)
-=======
     public init(context: AccountContext, presentationData: PresentationData, displayBackground: Bool = false) {
         self.containerNode = MediaNavigationAccessoryContainerNode(context: context, presentationData: presentationData, displayBackground: displayBackground)
->>>>>>> 4ca4bb2f
         
         super.init()
         
