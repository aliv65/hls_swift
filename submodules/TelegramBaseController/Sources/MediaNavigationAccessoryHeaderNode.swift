--- conflicted
+++ resolved
@@ -217,15 +217,9 @@
         }
     }
     
-<<<<<<< HEAD
-    public init(context: AccountContext) {
-        self.context = context
-        let presentationData = context.sharedContext.currentPresentationData.with { $0 }
-=======
     public init(context: AccountContext, presentationData: PresentationData) {
         self.context = context
         
->>>>>>> 4ca4bb2f
         self.theme = presentationData.theme
         self.strings = presentationData.strings
         self.dateTimeFormat = presentationData.dateTimeFormat
