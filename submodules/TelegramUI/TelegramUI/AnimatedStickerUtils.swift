--- conflicted
+++ resolved
@@ -14,12 +14,7 @@
 let colorKeyRegex = try? NSRegularExpression(pattern: "\"k\":\\[[\\d\\.]+\\,[\\d\\.]+\\,[\\d\\.]+\\,[\\d\\.]+\\]")
 
 private func transformedWithFitzModifier(data: Data, fitzModifier: EmojiFitzModifier?) -> Data {
-    if let fitzModifier = fitzModifier, var string = String(data: data, encoding: .utf8) {
-        let color1: UIColor
-        let color2: UIColor
-        let color3: UIColor
-        let color4: UIColor
-        
+    if let fitzModifier = fitzModifier, var string = String(data: data, encoding: .utf8) {        
         var colors: [UIColor] = [0xf77e41, 0xffb139, 0xffd140, 0xffdf79].map { UIColor(rgb: $0) }
         let replacementColors: [UIColor]
         switch fitzModifier {
@@ -89,87 +84,6 @@
     }
 }
 
-<<<<<<< HEAD
-=======
-let colorKeyRegex = try? NSRegularExpression(pattern: "\"k\":\\[[\\d\\.]+\\,[\\d\\.]+\\,[\\d\\.]+\\,[\\d\\.]+\\]")
-
-private func transformedWithFitzModifier(data: Data, fitzModifier: EmojiFitzModifier?) -> Data {
-    if let fitzModifier = fitzModifier, var string = String(data: data, encoding: .utf8) {
-        let color1: UIColor
-        let color2: UIColor
-        let color3: UIColor
-        let color4: UIColor
-        
-        var colors: [UIColor] = [0xf77e41, 0xffb139, 0xffd140, 0xffdf79].map { UIColor(rgb: $0) }
-        let replacementColors: [UIColor]
-        switch fitzModifier {
-            case .type12:
-                replacementColors = [0xca907a, 0xedc5a5, 0xf7e3c3, 0xfbefd6].map { UIColor(rgb: $0) }
-            case .type3:
-                replacementColors = [0xaa7c60, 0xc8a987, 0xddc89f, 0xe6d6b2].map { UIColor(rgb: $0) }
-            case .type4:
-                replacementColors = [0x8c6148, 0xad8562, 0xc49e76, 0xd4b188].map { UIColor(rgb: $0) }
-            case .type5:
-                replacementColors = [0x6e3c2c, 0x925a34, 0xa16e46, 0xac7a52].map { UIColor(rgb: $0) }
-            case .type6:
-                replacementColors = [0x291c12, 0x472a22, 0x573b30, 0x68493c].map { UIColor(rgb: $0) }
-        }
-        
-        func colorToString(_ color: UIColor) -> String {
-            var r: CGFloat = 0.0
-            var g: CGFloat = 0.0
-            var b: CGFloat = 0.0
-            if color.getRed(&r, green: &g, blue: &b, alpha: nil) {
-                return "\"k\":[\(r),\(g),\(b),1]"
-            }
-            return ""
-        }
-        
-        func match(_ a: Double, _ b: Double, eps: Double) -> Bool {
-            return abs(a - b) < eps
-        }
-        
-        var replacements: [(NSTextCheckingResult, String)] = []
-        
-        if let colorKeyRegex = colorKeyRegex {
-            let results = colorKeyRegex.matches(in: string, range: NSRange(string.startIndex..., in: string))
-            for result in results.reversed()  {
-                if let range = Range(result.range, in: string) {
-                    let substring = String(string[range])
-                    let color = substring[substring.index(string.startIndex, offsetBy: "\"k\":[".count) ..< substring.index(before: substring.endIndex)]
-                    let components = color.split(separator: ",")
-                    if components.count == 4, let r = Double(components[0]), let g = Double(components[1]), let b = Double(components[2]), let a = Double(components[3]) {
-                        if match(a, 1.0, eps: 0.01) {
-                            for i in 0 ..< colors.count {
-                                let color = colors[i]
-                                var cr: CGFloat = 0.0
-                                var cg: CGFloat = 0.0
-                                var cb: CGFloat = 0.0
-                                if color.getRed(&cr, green: &cg, blue: &cb, alpha: nil) {
-                                    if match(r, Double(cr), eps: 0.01) && match(g, Double(cg), eps: 0.01) && match(b, Double(cb), eps: 0.01) {
-                                        replacements.append((result, colorToString(replacementColors[i])))
-                                    }
-                                }
-                            }
-                        }
-                    }
-                }
-            }
-        }
-        
-        for (result, text) in replacements {
-            if let range = Range(result.range, in: string) {
-                string = string.replacingCharacters(in: range, with: text)
-            }
-        }
-
-        return string.data(using: .utf8) ?? data
-    } else {
-        return data
-    }
-}
-
->>>>>>> fae73d12
 func fetchCompressedLottieFirstFrameAJpeg(data: Data, size: CGSize, fitzModifier: EmojiFitzModifier? = nil, cacheKey: String) -> Signal<TempBoxFile, NoError> {
     return Signal({ subscriber in
         let queue = Queue()
@@ -228,17 +142,10 @@
                             let alphaQuality: Float
                             colorQuality = 0.5
                             alphaQuality = 0.4
-<<<<<<< HEAD
                             
                             let options = NSMutableDictionary()
                             options.setObject(colorQuality as NSNumber, forKey: kCGImageDestinationLossyCompressionQuality as NSString)
                             
-=======
-                            
-                            let options = NSMutableDictionary()
-                            options.setObject(colorQuality as NSNumber, forKey: kCGImageDestinationLossyCompressionQuality as NSString)
-                            
->>>>>>> fae73d12
                             let optionsAlpha = NSMutableDictionary()
                             optionsAlpha.setObject(alphaQuality as NSNumber, forKey: kCGImageDestinationLossyCompressionQuality as NSString)
                             
