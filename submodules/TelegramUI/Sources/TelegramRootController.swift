import Foundation
import UIKit
import Display
import AsyncDisplayKit
import Postbox
import TelegramCore
import SwiftSignalKit
import TelegramPresentationData
import AccountContext
import ContactListUI
import CallListUI
import ChatListUI
import SettingsUI
import AppBundle
import DatePickerNode
import DebugSettingsUI
import TabBarUI
import WallpaperBackgroundNode
import ChatPresentationInterfaceState
import CameraScreen
import MediaEditorScreen
import LegacyComponents
import LegacyMediaPickerUI
import LegacyCamera
import AvatarNode
import LocalMediaResources
import ShareWithPeersScreen
import ImageCompression
import TextFormat
import UndoUI

private class DetailsChatPlaceholderNode: ASDisplayNode, NavigationDetailsPlaceholderNode {
    private var presentationData: PresentationData
    private var presentationInterfaceState: ChatPresentationInterfaceState
    
    let wallpaperBackgroundNode: WallpaperBackgroundNode
    let emptyNode: ChatEmptyNode
    
    init(context: AccountContext) {
        self.presentationData = context.sharedContext.currentPresentationData.with { $0 }
        self.presentationInterfaceState = ChatPresentationInterfaceState(chatWallpaper: self.presentationData.chatWallpaper, theme: self.presentationData.theme, strings: self.presentationData.strings, dateTimeFormat: self.presentationData.dateTimeFormat, nameDisplayOrder: self.presentationData.nameDisplayOrder, limitsConfiguration: context.currentLimitsConfiguration.with { $0 }, fontSize: self.presentationData.chatFontSize, bubbleCorners: self.presentationData.chatBubbleCorners, accountPeerId: context.account.peerId, mode: .standard(previewing: false), chatLocation: .peer(id: context.account.peerId), subject: nil, peerNearbyData: nil, greetingData: nil, pendingUnpinnedAllMessages: false, activeGroupCallInfo: nil, hasActiveGroupCall: false, importState: nil, threadData: nil, isGeneralThreadClosed: nil)
        
        self.wallpaperBackgroundNode = createWallpaperBackgroundNode(context: context, forChatDisplay: true, useSharedAnimationPhase: true)
        self.emptyNode = ChatEmptyNode(context: context, interaction: nil)
        
        super.init()
        
        self.addSubnode(self.wallpaperBackgroundNode)
        self.addSubnode(self.emptyNode)
    }
    
    func updatePresentationData(_ presentationData: PresentationData) {
        self.presentationData = presentationData
        self.presentationInterfaceState = ChatPresentationInterfaceState(chatWallpaper: self.presentationData.chatWallpaper, theme: self.presentationData.theme, strings: self.presentationData.strings, dateTimeFormat: self.presentationData.dateTimeFormat, nameDisplayOrder: self.presentationData.nameDisplayOrder, limitsConfiguration: self.presentationInterfaceState.limitsConfiguration, fontSize: self.presentationData.chatFontSize, bubbleCorners: self.presentationData.chatBubbleCorners, accountPeerId: self.presentationInterfaceState.accountPeerId, mode: .standard(previewing: false), chatLocation: self.presentationInterfaceState.chatLocation, subject: nil, peerNearbyData: nil, greetingData: nil, pendingUnpinnedAllMessages: false, activeGroupCallInfo: nil, hasActiveGroupCall: false, importState: nil, threadData: nil, isGeneralThreadClosed: nil)
        
        self.wallpaperBackgroundNode.update(wallpaper: presentationData.chatWallpaper)
    }
    
    func updateLayout(size: CGSize, needsTiling: Bool, transition: ContainedViewLayoutTransition) {
        let contentBounds = CGRect(origin: .zero, size: size)
        self.wallpaperBackgroundNode.updateLayout(size: size, displayMode: needsTiling ? .aspectFit : .aspectFill, transition: transition)
        transition.updateFrame(node: self.wallpaperBackgroundNode, frame: contentBounds)
        
        self.emptyNode.updateLayout(interfaceState: self.presentationInterfaceState, subject: .detailsPlaceholder, loadingNode: nil, backgroundNode: self.wallpaperBackgroundNode, size: contentBounds.size, insets: .zero, transition: transition)
        transition.updateFrame(node: self.emptyNode, frame: CGRect(origin: .zero, size: size))
        self.emptyNode.update(rect: contentBounds, within: contentBounds.size, transition: transition)
    }
}

public final class TelegramRootController: NavigationController, TelegramRootControllerInterface {
    private let context: AccountContext
    
    public var rootTabController: TabBarController?
    
    public var contactsController: ContactsController?
    public var callListController: CallListController?
    public var chatListController: ChatListController?
    public var accountSettingsController: PeerInfoScreen?
    
    private var permissionsDisposable: Disposable?
    private var presentationDataDisposable: Disposable?
    private var presentationData: PresentationData
    
    private var detailsPlaceholderNode: DetailsChatPlaceholderNode?
    
    private var applicationInFocusDisposable: Disposable?
        
    public init(context: AccountContext) {
        self.context = context
        
        self.presentationData = context.sharedContext.currentPresentationData.with { $0 }
        
        super.init(mode: .automaticMasterDetail, theme: NavigationControllerTheme(presentationTheme: self.presentationData.theme))
        
        self.presentationDataDisposable = (context.sharedContext.presentationData
        |> deliverOnMainQueue).start(next: { [weak self] presentationData in
            if let strongSelf = self {
                strongSelf.detailsPlaceholderNode?.updatePresentationData(presentationData)
                
                let previousTheme = strongSelf.presentationData.theme
                strongSelf.presentationData = presentationData
                if previousTheme !== presentationData.theme {
                    (strongSelf.rootTabController as? TabBarControllerImpl)?.updateTheme(navigationBarPresentationData: NavigationBarPresentationData(presentationData: presentationData), theme: TabBarControllerTheme(rootControllerTheme: presentationData.theme))
                    strongSelf.rootTabController?.statusBar.statusBarStyle = presentationData.theme.rootController.statusBarStyle.style
                }
            }
        })
        
        if context.sharedContext.applicationBindings.isMainApp {
            self.applicationInFocusDisposable = (context.sharedContext.applicationBindings.applicationIsActive
            |> distinctUntilChanged
            |> deliverOn(Queue.mainQueue())).start(next: { value in
                context.sharedContext.mainWindow?.setForceBadgeHidden(!value)
            })
        }
    }
    
    required public init(coder aDecoder: NSCoder) {
        fatalError("init(coder:) has not been implemented")
    }
    
    deinit {
        self.permissionsDisposable?.dispose()
        self.presentationDataDisposable?.dispose()
        self.applicationInFocusDisposable?.dispose()
    }
    
    override public func containerLayoutUpdated(_ layout: ContainerViewLayout, transition: ContainedViewLayoutTransition) {
        let needsRootWallpaperBackgroundNode: Bool
        if case .regular = layout.metrics.widthClass {
            needsRootWallpaperBackgroundNode = true
        } else {
            needsRootWallpaperBackgroundNode = false
        }
        
        if needsRootWallpaperBackgroundNode {
            let detailsPlaceholderNode: DetailsChatPlaceholderNode
            if let current = self.detailsPlaceholderNode {
                detailsPlaceholderNode = current
            } else {
                detailsPlaceholderNode = DetailsChatPlaceholderNode(context: self.context)
                detailsPlaceholderNode.wallpaperBackgroundNode.update(wallpaper: self.presentationData.chatWallpaper)
                self.detailsPlaceholderNode = detailsPlaceholderNode
            }
            self.updateDetailsPlaceholderNode(detailsPlaceholderNode)
        } else if let _ = self.detailsPlaceholderNode {
            self.detailsPlaceholderNode = nil
            self.updateDetailsPlaceholderNode(nil)
        }
    
        super.containerLayoutUpdated(layout, transition: transition)
    }
    
    public func addRootControllers(showCallsTab: Bool) {
        let tabBarController = TabBarControllerImpl(navigationBarPresentationData: NavigationBarPresentationData(presentationData: self.presentationData), theme: TabBarControllerTheme(rootControllerTheme: self.presentationData.theme))
        tabBarController.navigationPresentation = .master
        let chatListController = self.context.sharedContext.makeChatListController(context: self.context, location: .chatList(groupId: .root), controlsHistoryPreload: true, hideNetworkActivityStatus: false, previewing: false, enableDebugActions: !GlobalExperimentalSettings.isAppStoreBuild)
        if let sharedContext = self.context.sharedContext as? SharedAccountContextImpl {
            chatListController.tabBarItem.badgeValue = sharedContext.switchingData.chatListBadge
        }
        let callListController = CallListController(context: self.context, mode: .tab)
        
        var controllers: [ViewController] = []
        
        let contactsController = ContactsController(context: self.context)
        contactsController.switchToChatsController = {  [weak self] in
            self?.openChatsController(activateSearch: false)
        }
        controllers.append(contactsController)
        
        if showCallsTab {
            controllers.append(callListController)
        }
        controllers.append(chatListController)
        
        var restoreSettignsController: (ViewController & SettingsController)?
        if let sharedContext = self.context.sharedContext as? SharedAccountContextImpl {
            restoreSettignsController = sharedContext.switchingData.settingsController
        }
        restoreSettignsController?.updateContext(context: self.context)
        if let sharedContext = self.context.sharedContext as? SharedAccountContextImpl {
            sharedContext.switchingData = (nil, nil, nil)
        }
        
        let accountSettingsController = PeerInfoScreenImpl(context: self.context, updatedPresentationData: nil, peerId: self.context.account.peerId, avatarInitiallyExpanded: false, isOpenedFromChat: false, nearbyPeerDistance: nil, reactionSourceMessageId: nil, callMessages: [], isSettings: true)
        accountSettingsController.tabBarItemDebugTapAction = { [weak self] in
            guard let strongSelf = self else {
                return
            }
            strongSelf.pushViewController(debugController(sharedContext: strongSelf.context.sharedContext, context: strongSelf.context))
        }
        accountSettingsController.parentController = self
        controllers.append(accountSettingsController)
                
        tabBarController.setControllers(controllers, selectedIndex: restoreSettignsController != nil ? (controllers.count - 1) : (controllers.count - 2))
        
        self.contactsController = contactsController
        self.callListController = callListController
        self.chatListController = chatListController
        self.accountSettingsController = accountSettingsController
        self.rootTabController = tabBarController
        self.pushViewController(tabBarController, animated: false)
    }
        
    public func updateRootControllers(showCallsTab: Bool) {
        guard let rootTabController = self.rootTabController as? TabBarControllerImpl else {
            return
        }
        var controllers: [ViewController] = []
        controllers.append(self.contactsController!)
        if showCallsTab {
            controllers.append(self.callListController!)
        }
        controllers.append(self.chatListController!)
        controllers.append(self.accountSettingsController!)
        
        rootTabController.setControllers(controllers, selectedIndex: nil)
    }
    
    public func openChatsController(activateSearch: Bool, filter: ChatListSearchFilter = .chats, query: String? = nil) {
        guard let rootTabController = self.rootTabController else {
            return
        }
        
        if activateSearch {
            self.popToRoot(animated: false)
        }
        
        if let index = rootTabController.controllers.firstIndex(where: { $0 is ChatListController}) {
            rootTabController.selectedIndex = index
        }
        
        if activateSearch {
            self.chatListController?.activateSearch(filter: filter, query: query)
        }
    }
    
    public func openRootCompose() {
        self.chatListController?.activateCompose()
    }
    
    public func openRootCamera() {
        guard let controller = self.viewControllers.last as? ViewController else {
            return
        }
        controller.view.endEditing(true)
        presentedLegacyShortcutCamera(context: self.context, saveCapturedMedia: false, saveEditedPhotos: false, mediaGrouping: true, parentController: controller)
    }
    
    @discardableResult
    public func openStoryCamera(transitionIn: StoryCameraTransitionIn?, transitionedIn: @escaping () -> Void, transitionOut: @escaping (Bool) -> StoryCameraTransitionOut?) -> StoryCameraTransitionInCoordinator? {
        guard let controller = self.viewControllers.last as? ViewController else {
            return nil
        }
        controller.view.endEditing(true)
        
        let context = self.context
        let presentationData = context.sharedContext.currentPresentationData.with { $0 }
        
        var presentImpl: ((ViewController) -> Void)?
        var returnToCameraImpl: (() -> Void)?
        var dismissCameraImpl: (() -> Void)?
        var showDraftTooltipImpl: (() -> Void)?
        let cameraController = CameraScreen(
            context: context,
            mode: .story,
            transitionIn: transitionIn.flatMap {
                if let sourceView = $0.sourceView {
                    return CameraScreen.TransitionIn(
                        sourceView: sourceView,
                        sourceRect: $0.sourceRect,
                        sourceCornerRadius: $0.sourceCornerRadius
                    )
                } else {
                    return nil
                }
            },
            transitionOut: { finished in
                if let transitionOut = transitionOut(finished), let destinationView = transitionOut.destinationView {
                    return CameraScreen.TransitionOut(
                        destinationView: destinationView,
                        destinationRect: transitionOut.destinationRect,
                        destinationCornerRadius: transitionOut.destinationCornerRadius
                    )
                } else {
                    return nil
                }
            },
            completion: { result, resultTransition, dismissed in
                let subject: Signal<MediaEditorScreen.Subject?, NoError> = result
                |> map { value -> MediaEditorScreen.Subject? in
                    func editorPIPPosition(_ position: CameraScreen.PIPPosition) -> MediaEditorScreen.PIPPosition {
                        switch position {
                        case .topLeft:
                            return .topLeft
                        case .topRight:
                            return .topRight
                        case .bottomLeft:
                            return .bottomLeft
                        case .bottomRight:
                            return .bottomRight
                        }
                    }
                    switch value {
                    case .pendingImage:
                        return nil
                    case let .image(image, additionalImage, pipPosition):
                        return .image(image, PixelDimensions(image.size), additionalImage, editorPIPPosition(pipPosition))
                    case let .video(path, transitionImage, additionalPath, additionalTransitionImage, dimensions, pipPosition):
                        return .video(path, transitionImage, additionalPath, additionalTransitionImage, dimensions, editorPIPPosition(pipPosition))
                    case let .asset(asset):
                        return .asset(asset)
                    case let .draft(draft):
                        return .draft(draft, nil)
                    }
                }
                
                var transitionIn: MediaEditorScreen.TransitionIn?
                if let resultTransition, let sourceView = resultTransition.sourceView {
                    transitionIn = .gallery(
                        MediaEditorScreen.TransitionIn.GalleryTransitionIn(
                            sourceView: sourceView,
                            sourceRect: resultTransition.sourceRect,
                            sourceImage: resultTransition.sourceImage
                        )
                    )
                } else {
                    transitionIn = .camera
                }
                
                let controller = MediaEditorScreen(
                    context: context,
                    subject: subject,
                    transitionIn: transitionIn,
                    transitionOut: { finished in
                        if finished, let transitionOut = transitionOut(finished), let destinationView = transitionOut.destinationView {
                            return MediaEditorScreen.TransitionOut(
                                destinationView: destinationView,
                                destinationRect: transitionOut.destinationRect,
                                destinationCornerRadius: transitionOut.destinationCornerRadius
                            )
                        } else if !finished, let resultTransition, let (destinationView, destinationRect) = resultTransition.transitionOut() {
                            return MediaEditorScreen.TransitionOut(
                                destinationView: destinationView,
                                destinationRect: destinationRect,
                                destinationCornerRadius: 0.0
                            )
                        } else {
                            return nil
                        }
                    }, completion: { [weak self] randomId, mediaResult, privacy, commit in
                        guard let self else {
                            dismissCameraImpl?()
                            commit({})
                            return
                        }
                        
                        if let chatListController = self.chatListController as? ChatListControllerImpl {
                            chatListController.scrollToStories()
                            switch mediaResult {
                            case let .image(image, dimensions, caption):
                                if let imageData = compressImageToJPEG(image, quality: 0.6) {
                                    switch privacy {
                                    case let .story(storyPrivacy, period, pin):
                                        self.context.engine.messages.uploadStory(media: .image(dimensions: dimensions, data: imageData), text: caption?.string ?? "", entities: [], pin: pin, privacy: storyPrivacy, period: period, randomId: randomId)
                                        
                                        /*let _ = (self.context.engine.messages.uploadStory(media: .image(dimensions: dimensions, data: imageData), text: caption?.string ?? "", entities: [], pin: pin, privacy: storyPrivacy, period: period, randomId: randomId)
                                        |> deliverOnMainQueue).start(next: { [weak chatListController] result in
                                            if let chatListController {
                                                switch result {
                                                case let .progress(progress):
                                                    chatListController.updateStoryUploadProgress(progress)
                                                case let .completed(id):
                                                    if let id {
                                                        moveStorySource(engine: context.engine, from: randomId, to: Int64(id))
                                                    }
                                                    Queue.mainQueue().after(0.2) {
                                                        chatListController.updateStoryUploadProgress(nil)
                                                    }
                                                    
                                                    let undoOverlayController = UndoOverlayController(presentationData: presentationData, content: .image(image: image, title: nil, text: "Story successfully uploaded", round: false, undoText: "View"), elevatedLayout: false, action: { action in
                                                        switch action {
                                                            case .undo:
                                                                break
                                                            default:
                                                                break
                                                        }
                                                        return true
                                                    })
                                                    chatListController.present(undoOverlayController, in: .current)
                                                }
                                            }
                                        })*/
                                        Queue.mainQueue().justDispatch {
                                            commit({})
                                        }
                                    case let .message(peerIds, timeout):
                                        var randomId: Int64 = 0
                                        arc4random_buf(&randomId, 8)
                                        let tempFilePath = NSTemporaryDirectory() + "\(randomId).jpg"
                                        let _ = try? imageData.write(to: URL(fileURLWithPath: tempFilePath))

                                        var representations: [TelegramMediaImageRepresentation] = []
                                        let resource = LocalFileReferenceMediaResource(localFilePath: tempFilePath, randomId: randomId)
                                        representations.append(TelegramMediaImageRepresentation(dimensions: PixelDimensions(image.size), resource: resource, progressiveSizes: [], immediateThumbnailData: nil, hasVideo: false, isPersonal: false))
                                        
                                        var attributes: [MessageAttribute] = []
                                        let imageFlags: TelegramMediaImageFlags = []

                                        let media = TelegramMediaImage(imageId: MediaId(namespace: Namespaces.Media.LocalImage, id: randomId), representations: representations, immediateThumbnailData: nil, reference: nil, partialReference: nil, flags: imageFlags)
                                        if let timeout, timeout > 0 && timeout <= 60 {
                                            attributes.append(AutoremoveTimeoutMessageAttribute(timeout: Int32(timeout), countdownBeginTime: nil))
                                        }
                                                                                    
                                        let text = trimChatInputText(convertMarkdownToAttributes(caption ?? NSAttributedString()))
                                        let entities = generateTextEntities(text.string, enabledTypes: .all, currentEntities: generateChatInputTextEntities(text))
                                        if !entities.isEmpty {
                                            attributes.append(TextEntitiesMessageAttribute(entities: entities))
                                        }
                                        var bubbleUpEmojiOrStickersetsById: [Int64: ItemCollectionId] = [:]
                                        text.enumerateAttribute(ChatTextInputAttributes.customEmoji, in: NSRange(location: 0, length: text.length), using: { value, _, _ in
                                            if let value = value as? ChatTextInputTextCustomEmojiAttribute {
                                                if let file = value.file {
                                                    if let packId = value.interactivelySelectedFromPackId {
                                                        bubbleUpEmojiOrStickersetsById[file.fileId.id] = packId
                                                    }
                                                }
                                            }
                                        })
                                        var bubbleUpEmojiOrStickersets: [ItemCollectionId] = []
                                        for entity in entities {
                                            if case let .CustomEmoji(_, fileId) = entity.type {
                                                if let packId = bubbleUpEmojiOrStickersetsById[fileId] {
                                                    if !bubbleUpEmojiOrStickersets.contains(packId) {
                                                        bubbleUpEmojiOrStickersets.append(packId)
                                                    }
                                                }
                                            }
                                        }
                                        
                                        let _ = enqueueMessagesToMultiplePeers(
                                            account: self.context.account,
                                            peerIds: peerIds, threadIds: [:],
                                            messages: [.message(text: text.string, attributes: attributes, inlineStickers: [:], mediaReference: .standalone(media: media), replyToMessageId: nil, replyToStoryId: nil, localGroupingKey: nil, correlationId: nil, bubbleUpEmojiOrStickersets: bubbleUpEmojiOrStickersets)]).start()
                                        
                                        commit({})
                                    }
                                }
<<<<<<< HEAD
                            case let .video(content, image, values, duration, dimensions, caption):
=======
                            case let .video(content, firstFrameImage, values, duration, dimensions, caption):
>>>>>>> 8e5241f0
                                let adjustments: VideoMediaResourceAdjustments
                                if let valuesData = try? JSONEncoder().encode(values) {
                                    let data = MemoryBuffer(data: valuesData)
                                    let digest = MemoryBuffer(data: data.md5Digest())
                                    adjustments = VideoMediaResourceAdjustments(data: data, digest: digest, isStory: true)
                                    
                                    let resource: TelegramMediaResource
                                    switch content {
                                    case let .imageFile(path):
                                        resource = LocalFileVideoMediaResource(randomId: Int64.random(in: .min ... .max), path: path, adjustments: adjustments)
                                    case let .videoFile(path):
                                        resource = LocalFileVideoMediaResource(randomId: Int64.random(in: .min ... .max), path: path, adjustments: adjustments)
                                    case let .asset(localIdentifier):
                                        resource = VideoLibraryMediaResource(localIdentifier: localIdentifier, conversion: .compress(adjustments))
                                    }
                                    
                                    let imageData = firstFrameImage.flatMap { compressImageToJPEG($0, quality: 0.6) }
                                    
                                    if case let .story(storyPrivacy, period, pin) = privacy {
                                        self.context.engine.messages.uploadStory(media: .video(dimensions: dimensions, duration: duration, resource: resource, firstFrameImageData: imageData), text: caption?.string ?? "", entities: [], pin: pin, privacy: storyPrivacy, period: period, randomId: randomId)
                                        /*let _ = (self.context.engine.messages.uploadStory(media: .video(dimensions: dimensions, duration: duration, resource: resource), text: caption?.string ?? "", entities: [], pin: pin, privacy: storyPrivacy, period: period, randomId: randomId)
                                        |> deliverOnMainQueue).start(next: { [weak chatListController] result in
                                            if let chatListController {
                                                switch result {
                                                case let .progress(progress):
                                                    chatListController.updateStoryUploadProgress(progress)
                                                case let .completed(id):
                                                    if let id {
                                                        moveStorySource(engine: context.engine, from: randomId, to: Int64(id))
                                                    }
                                                    Queue.mainQueue().after(0.2) {
                                                        chatListController.updateStoryUploadProgress(nil)
                                                    }
                                                    
                                                    if let image {
                                                        let undoOverlayController = UndoOverlayController(presentationData: presentationData, content: .image(image: image, title: nil, text: "Story successfully uploaded", round: false, undoText: "View"), elevatedLayout: false, action: { action in
                                                            switch action {
                                                            case .undo:
                                                                break
                                                            default:
                                                                break
                                                            }
                                                            return true
                                                        })
                                                        chatListController.present(undoOverlayController, in: .current)
                                                    }
                                                }
                                            }
                                        })*/
                                        Queue.mainQueue().justDispatch {
                                            commit({})
                                        }
                                    } else {
                                        commit({})
                                    }
                                }
                            }
                        }
                        
                        dismissCameraImpl?()
                    }
                )
                controller.cancelled = { showDraftTooltip in
                    if showDraftTooltip {
                        showDraftTooltipImpl?()
                    }
                    returnToCameraImpl?()
                }
                controller.dismissed = {
                    dismissed()
                }
                presentImpl?(controller)
            }
        )
        cameraController.transitionedIn = transitionedIn
        controller.push(cameraController)
        presentImpl = { [weak cameraController] c in
            if let navigationController = cameraController?.navigationController as? NavigationController {
                var controllers = navigationController.viewControllers
                controllers.append(c)
                navigationController.setViewControllers(controllers, animated: false)
            }
        }
        dismissCameraImpl = { [weak cameraController] in
            cameraController?.dismiss(animated: false)
        }
        returnToCameraImpl = { [weak cameraController] in
            if let cameraController {
                cameraController.returnFromEditor()
            }
        }
        showDraftTooltipImpl = { [weak cameraController] in
            if let cameraController {
                cameraController.presentDraftTooltip()
            }
        }
        return StoryCameraTransitionInCoordinator(
            animateIn: { [weak cameraController] in
                if let cameraController {
                    cameraController.updateTransitionProgress(0.0, transition: .immediate)
                    cameraController.completeWithTransitionProgress(1.0, velocity: 0.0, dismissing: false)
                }
            },
            updateTransitionProgress: { [weak cameraController] transitionFraction in
                if let cameraController {
                    cameraController.updateTransitionProgress(transitionFraction, transition: .immediate)
                }
            },
            completeWithTransitionProgressAndVelocity: { [weak cameraController] transitionFraction, velocity in
                if let cameraController {
                    cameraController.completeWithTransitionProgress(transitionFraction, velocity: velocity, dismissing: false)
                }
            })
    }
    
    public func openSettings() {
        guard let rootTabController = self.rootTabController else {
            return
        }
        
        self.popToRoot(animated: false)
    
        if let index = rootTabController.controllers.firstIndex(where: { $0 is PeerInfoScreenImpl }) {
            rootTabController.selectedIndex = index
        }
    }
}<|MERGE_RESOLUTION|>--- conflicted
+++ resolved
@@ -446,11 +446,7 @@
                                         commit({})
                                     }
                                 }
-<<<<<<< HEAD
-                            case let .video(content, image, values, duration, dimensions, caption):
-=======
                             case let .video(content, firstFrameImage, values, duration, dimensions, caption):
->>>>>>> 8e5241f0
                                 let adjustments: VideoMediaResourceAdjustments
                                 if let valuesData = try? JSONEncoder().encode(values) {
                                     let data = MemoryBuffer(data: valuesData)
