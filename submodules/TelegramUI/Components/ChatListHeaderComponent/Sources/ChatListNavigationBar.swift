--- conflicted
+++ resolved
@@ -174,16 +174,8 @@
             }
         }
         
-<<<<<<< HEAD
         public func applyScroll(offset: CGFloat, forceUpdate: Bool = false, transition: Transition) {
-            var transition = transition
-            if self.applyScrollFractionAnimator != nil {
-                transition = .immediate
-            }
-=======
-        public func applyScroll(offset: CGFloat, transition: Transition) {
             let transition = transition
->>>>>>> 417ccfd5
             
             self.rawScrollOffset = offset
             
