--- conflicted
+++ resolved
@@ -7,13 +7,9 @@
 import MultilineTextComponent
 import TelegramPresentationData
 import PresentationDataUtils
-<<<<<<< HEAD
-import SolidRoundedButtonComponent
-=======
 import ButtonComponent
 import BundleIconComponent
 import TelegramStringFormatting
->>>>>>> 2292e8ca
 
 final class StarsBalanceComponent: Component {
     let theme: PresentationTheme
@@ -61,9 +57,6 @@
         if lhs.dateTimeFormat != rhs.dateTimeFormat {
             return false
         }
-<<<<<<< HEAD
-        if lhs.purchaseAvailable != rhs.purchaseAvailable {
-=======
         if lhs.actionTitle != rhs.actionTitle {
             return false
         }
@@ -74,7 +67,6 @@
             return false
         }
         if lhs.actionCooldownUntilTimestamp != rhs.actionCooldownUntilTimestamp {
->>>>>>> 2292e8ca
             return false
         }
         if lhs.count != rhs.count {
@@ -109,11 +101,7 @@
             fatalError("init(coder:) has not been implemented")
         }
         
-<<<<<<< HEAD
-        func update(component: StarsBalanceComponent, availableSize: CGSize, state: EmptyComponentState, environment: Environment<Empty>, transition: Transition) -> CGSize {
-=======
         func update(component: StarsBalanceComponent, availableSize: CGSize, state: EmptyComponentState, environment: Environment<Empty>, transition: ComponentTransition) -> CGSize {
->>>>>>> 2292e8ca
             self.component = component
             self.state = state
             
