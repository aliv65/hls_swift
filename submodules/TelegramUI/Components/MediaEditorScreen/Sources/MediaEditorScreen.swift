import Foundation
import UIKit
import Display
import AsyncDisplayKit
import ComponentFlow
import SwiftSignalKit
import ViewControllerComponent
import ComponentDisplayAdapters
import TelegramPresentationData
import AccountContext
import TelegramCore
import MultilineTextComponent
import DrawingUI
import MediaEditor
import Photos
import LottieAnimationComponent
import MessageInputPanelComponent
import EntityKeyboard
import TooltipUI
import BlurredBackgroundComponent
import AvatarNode
import ShareWithPeersScreen
import PresentationDataUtils

enum DrawingScreenType {
    case drawing
    case text
    case sticker
}

private let privacyButtonTag = GenericComponentViewTag()
private let muteButtonTag = GenericComponentViewTag()
private let saveButtonTag = GenericComponentViewTag()

final class MediaEditorScreenComponent: Component {
    typealias EnvironmentType = ViewControllerComponentContainer.Environment
    
    let context: AccountContext
    let mediaEditor: MediaEditor?
    let privacy: EngineStoryPrivacy
    let timeout: Bool
    let openDrawing: (DrawingScreenType) -> Void
    let openTools: () -> Void
    
    init(
        context: AccountContext,
        mediaEditor: MediaEditor?,
        privacy: EngineStoryPrivacy,
        timeout: Bool,
        openDrawing: @escaping (DrawingScreenType) -> Void,
        openTools: @escaping () -> Void
    ) {
        self.context = context
        self.mediaEditor = mediaEditor
        self.privacy = privacy
        self.timeout = timeout
        self.openDrawing = openDrawing
        self.openTools = openTools
    }
    
    static func ==(lhs: MediaEditorScreenComponent, rhs: MediaEditorScreenComponent) -> Bool {
        if lhs.context !== rhs.context {
            return false
        }
        if lhs.privacy != rhs.privacy {
            return false
        }
        if lhs.timeout != rhs.timeout {
            return false
        }
        return true
    }

    final class State: ComponentState {
        enum ImageKey: Hashable {
            case draw
            case text
            case sticker
            case tools
            case done
        }
        private var cachedImages: [ImageKey: UIImage] = [:]
        func image(_ key: ImageKey) -> UIImage {
            if let image = self.cachedImages[key] {
                return image
            } else {
                var image: UIImage
                switch key {
                case .draw:
                    image = generateTintedImage(image: UIImage(bundleImageName: "Media Editor/Pencil"), color: .white)!
                case .text:
                    image = generateTintedImage(image: UIImage(bundleImageName: "Media Editor/AddText"), color: .white)!
                case .sticker:
                    image = generateTintedImage(image: UIImage(bundleImageName: "Media Editor/AddSticker"), color: .white)!
                case .tools:
                    image = generateTintedImage(image: UIImage(bundleImageName: "Media Editor/Tools"), color: .white)!
                case .done:
                    let accentColor = self.context.sharedContext.currentPresentationData.with { $0 }.theme.chat.inputPanel.panelControlAccentColor
                    image = generateImage(CGSize(width: 33.0, height: 33.0), rotatedContext: { size, context in
                        context.clear(CGRect(origin: CGPoint(), size: size))
                        context.setFillColor(accentColor.cgColor)
                        context.fillEllipse(in: CGRect(origin: CGPoint(), size: size))
                        context.setBlendMode(.copy)
                        context.setStrokeColor(UIColor.white.cgColor)
                        context.setLineWidth(2.0)
                        context.setLineCap(.round)
                        context.setLineJoin(.round)
                        
                        context.translateBy(x: 5.45, y: 4.0)
                        
                        context.saveGState()
                        context.translateBy(x: 4.0, y: 4.0)
                        let _ = try? drawSvgPath(context, path: "M1,7 L7,1 L13,7 S ")
                        context.restoreGState()
                        
                        context.saveGState()
                        context.translateBy(x: 10.0, y: 4.0)
                        let _ = try? drawSvgPath(context, path: "M1,16 V1 S ")
                        context.restoreGState()
                    })!
                }
                cachedImages[key] = image
                return image
            }
        }
        
        let context: AccountContext
        var playerStateDisposable: Disposable?
        var playerState: MediaEditorPlayerState?
        
        init(context: AccountContext, mediaEditor: MediaEditor?) {
            self.context = context
            
            super.init()
            
            if let mediaEditor {
                self.playerStateDisposable = (mediaEditor.playerState(framesCount: 16)
                |> deliverOnMainQueue).start(next: { [weak self] playerState in
                    if let self {
                        self.playerState = playerState
                        self.updated()
                    }
                })
            }
        }
        
        deinit {
            self.playerStateDisposable?.dispose()
        }
    }
    
    func makeState() -> State {
        return State(
            context: self.context,
            mediaEditor: self.mediaEditor
        )
    }
    
    public final class View: UIView {
        private let cancelButton = ComponentView<Empty>()
        private let drawButton = ComponentView<Empty>()
        private let textButton = ComponentView<Empty>()
        private let stickerButton = ComponentView<Empty>()
        private let toolsButton = ComponentView<Empty>()
        private let doneButton = ComponentView<Empty>()
        
        private let inputPanel = ComponentView<Empty>()
        private let inputPanelExternalState = MessageInputPanelComponent.ExternalState()
        
        private let scrubber = ComponentView<Empty>()
        
        private let privacyButton = ComponentView<Empty>()
        private let muteButton = ComponentView<Empty>()
        private let saveButton = ComponentView<Empty>()
        
        private var component: MediaEditorScreenComponent?
        private weak var state: State?
        private var environment: ViewControllerComponentContainer.Environment?
        
        override init(frame: CGRect) {
            super.init(frame: frame)
            
            self.backgroundColor = .clear
        }
        
        required init?(coder: NSCoder) {
            fatalError("init(coder:) has not been implemented")
        }
        
        func animateInFromCamera() {
            if let view = self.cancelButton.view {
                view.layer.animateAlpha(from: 0.0, to: 1.0, duration: 0.2)
                view.layer.animateScale(from: 0.1, to: 1.0, duration: 0.2)
            }
            
            let buttons = [
                self.drawButton,
                self.textButton,
                self.stickerButton,
                self.toolsButton
            ]
            
            var delay: Double = 0.0
            for button in buttons {
                if let view = button.view {
                    view.layer.animatePosition(from: CGPoint(x: 0.0, y: 64.0), to: .zero, duration: 0.3, delay: delay, timingFunction: kCAMediaTimingFunctionSpring, additive: true)
                    view.layer.animateAlpha(from: 0.0, to: 1.0, duration: 0.2, delay: delay)
                    view.layer.animateScale(from: 0.1, to: 1.0, duration: 0.2, delay: delay)
                    delay += 0.05
                }
            }
            
            if let view = self.doneButton.view {
                view.layer.animateAlpha(from: 0.0, to: 1.0, duration: 0.2)
                view.layer.animateScale(from: 0.1, to: 1.0, duration: 0.2)
            }
            
            if let view = self.inputPanel.view {
                view.layer.animatePosition(from: CGPoint(x: 0.0, y: 44.0), to: .zero, duration: 0.3, timingFunction: kCAMediaTimingFunctionSpring, additive: true)
                view.layer.animateAlpha(from: 0.0, to: 1.0, duration: 0.2)
                view.layer.animateScale(from: 0.1, to: 1.0, duration: 0.2)
            }
            
            if let view = self.saveButton.view {
                view.layer.animateAlpha(from: 0.0, to: 1.0, duration: 0.2)
                view.layer.animateScale(from: 0.1, to: 1.0, duration: 0.2)
            }
            
            if let view = self.muteButton.view {
                view.layer.animateAlpha(from: 0.0, to: 1.0, duration: 0.2)
                view.layer.animateScale(from: 0.1, to: 1.0, duration: 0.2)
            }
            
            if let view = self.privacyButton.view {
                view.layer.animateAlpha(from: 0.0, to: 1.0, duration: 0.2)
                view.layer.animateScale(from: 0.1, to: 1.0, duration: 0.2)
            }
        }
        
        func animateOutToCamera() {
            let transition = Transition(animation: .curve(duration: 0.2, curve: .easeInOut))
            if let view = self.cancelButton.view {
                transition.setAlpha(view: view, alpha: 0.0)
                transition.setScale(view: view, scale: 0.1)
            }
            
            let buttons = [
                self.drawButton,
                self.textButton,
                self.stickerButton,
                self.toolsButton
            ]
            
            for button in buttons {
                if let view = button.view {
                    view.layer.animatePosition(from: .zero, to: CGPoint(x: 0.0, y: 64.0), duration: 0.3, timingFunction: kCAMediaTimingFunctionSpring, removeOnCompletion: false, additive: true)
                    view.layer.animateAlpha(from: 1.0, to: 0.0, duration: 0.2, removeOnCompletion: false)
                    view.layer.animateScale(from: 1.0, to: 0.1, duration: 0.2)
                }
            }
            
            if let view = self.doneButton.view {
                transition.setAlpha(view: view, alpha: 0.0)
                transition.setScale(view: view, scale: 0.1)
            }
            
            if let view = self.inputPanel.view {
                view.layer.animatePosition(from: .zero, to: CGPoint(x: 0.0, y: 44.0), duration: 0.3, timingFunction: kCAMediaTimingFunctionSpring, removeOnCompletion: false, additive: true)
                view.layer.animateAlpha(from: 1.0, to: 0.0, duration: 0.2, removeOnCompletion: false)
                view.layer.animateScale(from: 1.0, to: 0.1, duration: 0.2)
            }
            
            if let view = self.saveButton.view {
                transition.setAlpha(view: view, alpha: 0.0)
                transition.setScale(view: view, scale: 0.1)
            }
            
            if let view = self.muteButton.view {
                transition.setAlpha(view: view, alpha: 0.0)
                transition.setScale(view: view, scale: 0.1)
            }
            
            if let view = self.privacyButton.view {
                transition.setAlpha(view: view, alpha: 0.0)
                transition.setScale(view: view, scale: 0.1)
            }
            
            if let view = self.scrubber.view {
                view.layer.animatePosition(from: .zero, to: CGPoint(x: 0.0, y: 44.0), duration: 0.3, timingFunction: kCAMediaTimingFunctionSpring, removeOnCompletion: false, additive: true)
                view.layer.animateAlpha(from: 1.0, to: 0.0, duration: 0.2, removeOnCompletion: false)
                view.layer.animateScale(from: 1.0, to: 0.1, duration: 0.2)
            }
        }
        
        func animateOutToTool() {
            let transition = Transition(animation: .curve(duration: 0.2, curve: .easeInOut))
            if let view = self.cancelButton.view {
                view.alpha = 0.0
            }
            
            let buttons = [
                self.drawButton,
                self.textButton,
                self.stickerButton,
                self.toolsButton
            ]
            
            for button in buttons {
                if let view = button.view {
                    view.layer.animatePosition(from: .zero, to: CGPoint(x: 0.0, y: -44.0), duration: 0.3, timingFunction: kCAMediaTimingFunctionSpring, additive: true)
                    transition.setAlpha(view: view, alpha: 0.0)
                    view.layer.animateScale(from: 1.0, to: 0.1, duration: 0.2)
                }
            }
            
            if let view = self.doneButton.view {
                transition.setAlpha(view: view, alpha: 0.0)
                transition.setScale(view: view, scale: 0.1)
            }
            
            if let view = self.inputPanel.view {
                transition.setAlpha(view: view, alpha: 0.0)
                view.layer.animateScale(from: 1.0, to: 0.1, duration: 0.2)
            }
            
            if let view = self.saveButton.view {
                transition.setAlpha(view: view, alpha: 0.0)
                transition.setScale(view: view, scale: 0.1)
            }
            
            if let view = self.muteButton.view {
                transition.setAlpha(view: view, alpha: 0.0)
                transition.setScale(view: view, scale: 0.1)
            }
            
            if let view = self.privacyButton.view {
                transition.setAlpha(view: view, alpha: 0.0)
                transition.setScale(view: view, scale: 0.1)
            }
            
            if let view = self.scrubber.view {
                transition.setAlpha(view: view, alpha: 0.0)
                view.layer.animateScale(from: 1.0, to: 0.1, duration: 0.2)
            }
        }
        
        func animateInFromTool() {
            let transition = Transition(animation: .curve(duration: 0.2, curve: .easeInOut))
            if let view = self.cancelButton.view {
                view.alpha = 1.0
            }
            
            let buttons = [
                self.drawButton,
                self.textButton,
                self.stickerButton,
                self.toolsButton
            ]
            
            for button in buttons {
                if let view = button.view {
                    view.layer.animatePosition(from: CGPoint(x: 0.0, y: -44.0), to: .zero, duration: 0.3, timingFunction: kCAMediaTimingFunctionSpring, additive: true)
                    transition.setAlpha(view: view, alpha: 1.0)
                    view.layer.animateScale(from: 0.1, to: 1.0, duration: 0.2)
                }
            }
            
            if let view = self.doneButton.view {
                transition.setAlpha(view: view, alpha: 1.0)
                transition.setScale(view: view, scale: 1.0)
            }
            
            if let view = self.inputPanel.view {
                transition.setAlpha(view: view, alpha: 1.0)
                view.layer.animateScale(from: 0.0, to: 1.0, duration: 0.2)
            }
            
            if let view = self.saveButton.view {
                transition.setAlpha(view: view, alpha: 1.0)
                transition.setScale(view: view, scale: 1.0)
            }
            
            if let view = self.muteButton.view {
                transition.setAlpha(view: view, alpha: 1.0)
                transition.setScale(view: view, scale: 1.0)
            }
            
            if let view = self.privacyButton.view {
                transition.setAlpha(view: view, alpha: 1.0)
                transition.setScale(view: view, scale: 1.0)
            }
            
            if let view = self.scrubber.view {
                transition.setAlpha(view: view, alpha: 1.0)
                view.layer.animateScale(from: 0.0, to: 1.0, duration: 0.2)
            }
        }
        
        func update(component: MediaEditorScreenComponent, availableSize: CGSize, state: State, environment: Environment<ViewControllerComponentContainer.Environment>, transition: Transition) -> CGSize {
            let environment = environment[ViewControllerComponentContainer.Environment.self].value
            self.environment = environment
            
            self.component = component
            self.state = state
            
            let openDrawing = component.openDrawing
            let openTools = component.openTools
            
            let buttonSideInset: CGFloat = 10.0
            let buttonBottomInset: CGFloat = 8.0
            
            let cancelButtonSize = self.cancelButton.update(
                transition: transition,
                component: AnyComponent(Button(
                    content: AnyComponent(
                        LottieAnimationComponent(
                            animation: LottieAnimationComponent.AnimationItem(
                                name: "media_backToCancel",
                                mode: .still(position: .begin),
                                range: nil
                            ),
                            colors: ["__allcolors__": .white],
                            size: CGSize(width: 33.0, height: 33.0)
                        )
                    ),
                    action: {
                        guard let controller = environment.controller() as? MediaEditorScreen else {
                            return
                        }
                        controller.maybePresentDiscardAlert()
                    }
                )),
                environment: {},
                containerSize: CGSize(width: 44.0, height: 44.0)
            )
            let cancelButtonFrame = CGRect(
                origin: CGPoint(x: buttonSideInset, y: availableSize.height - environment.safeInsets.bottom + buttonBottomInset),
                size: cancelButtonSize
            )
            if let cancelButtonView = self.cancelButton.view {
                if cancelButtonView.superview == nil {
                    self.addSubview(cancelButtonView)
                }
                transition.setPosition(view: cancelButtonView, position: cancelButtonFrame.center)
                transition.setBounds(view: cancelButtonView, bounds: CGRect(origin: .zero, size: cancelButtonFrame.size))
            }
            
            let doneButtonSize = self.doneButton.update(
                transition: transition,
                component: AnyComponent(Button(
                    content: AnyComponent(Image(
                        image: state.image(.done),
                        size: CGSize(width: 33.0, height: 33.0)
                    )),
                    action: { [weak self] in
                        guard let self, let controller = environment.controller() as? MediaEditorScreen else {
                            return
                        }
                        guard let inputPanelView = self.inputPanel.view as? MessageInputPanelComponent.View else {
                            return
                        }
                        var inputText = NSAttributedString(string: "")
                        switch inputPanelView.getSendMessageInput() {
                        case let .text(text):
                            inputText = NSAttributedString(string: text)
                        }
                        
                        controller.requestCompletion(caption: inputText, animated: true)
                    }
                )),
                environment: {},
                containerSize: CGSize(width: 44.0, height: 44.0)
            )
            let doneButtonFrame = CGRect(
                origin: CGPoint(x: availableSize.width - buttonSideInset - doneButtonSize.width, y: availableSize.height - environment.safeInsets.bottom + buttonBottomInset),
                size: doneButtonSize
            )
            if let doneButtonView = self.doneButton.view {
                if doneButtonView.superview == nil {
                    self.addSubview(doneButtonView)
                }
                transition.setPosition(view: doneButtonView, position: doneButtonFrame.center)
                transition.setBounds(view: doneButtonView, bounds: CGRect(origin: .zero, size: doneButtonFrame.size))
            }
            
            let drawButtonSize = self.drawButton.update(
                transition: transition,
                component: AnyComponent(Button(
                    content: AnyComponent(Image(
                        image: state.image(.draw),
                        size: CGSize(width: 30.0, height: 30.0)
                    )),
                    action: {
                        openDrawing(.drawing)
                    }
                )),
                environment: {},
                containerSize: CGSize(width: 40.0, height: 40.0)
            )
            let drawButtonFrame = CGRect(
                origin: CGPoint(x: floorToScreenPixels(availableSize.width / 4.0 - 3.0 - drawButtonSize.width / 2.0), y: availableSize.height - environment.safeInsets.bottom + buttonBottomInset),
                size: drawButtonSize
            )
            if let drawButtonView = self.drawButton.view {
                if drawButtonView.superview == nil {
                    self.addSubview(drawButtonView)
                }
                transition.setFrame(view: drawButtonView, frame: drawButtonFrame)
            }
            
            let textButtonSize = self.textButton.update(
                transition: transition,
                component: AnyComponent(Button(
                    content: AnyComponent(Image(
                        image: state.image(.text),
                        size: CGSize(width: 30.0, height: 30.0)
                    )),
                    action: {
                        openDrawing(.text)
                    }
                )),
                environment: {},
                containerSize: CGSize(width: 40.0, height: 40.0)
            )
            let textButtonFrame = CGRect(
                origin: CGPoint(x: floorToScreenPixels(availableSize.width / 2.5 + 5.0 - textButtonSize.width / 2.0), y: availableSize.height - environment.safeInsets.bottom + buttonBottomInset),
                size: textButtonSize
            )
            if let textButtonView = self.textButton.view {
                if textButtonView.superview == nil {
                    self.addSubview(textButtonView)
                }
                transition.setFrame(view: textButtonView, frame: textButtonFrame)
            }
            
            let stickerButtonSize = self.stickerButton.update(
                transition: transition,
                component: AnyComponent(Button(
                    content: AnyComponent(Image(
                        image: state.image(.sticker),
                        size: CGSize(width: 30.0, height: 30.0)
                    )),
                    action: {
                        openDrawing(.sticker)
                    }
                )),
                environment: {},
                containerSize: CGSize(width: 40.0, height: 40.0)
            )
            let stickerButtonFrame = CGRect(
                origin: CGPoint(x: floorToScreenPixels(availableSize.width - availableSize.width / 2.5 - 5.0 - stickerButtonSize.width / 2.0), y: availableSize.height - environment.safeInsets.bottom + buttonBottomInset),
                size: stickerButtonSize
            )
            if let stickerButtonView = self.stickerButton.view {
                if stickerButtonView.superview == nil {
                    self.addSubview(stickerButtonView)
                }
                transition.setFrame(view: stickerButtonView, frame: stickerButtonFrame)
            }
            
            let toolsButtonSize = self.toolsButton.update(
                transition: transition,
                component: AnyComponent(Button(
                    content: AnyComponent(Image(
                        image: state.image(.tools),
                        size: CGSize(width: 30.0, height: 30.0)
                    )),
                    action: {
                        openTools()
                    }
                )),
                environment: {},
                containerSize: CGSize(width: 40.0, height: 40.0)
            )
            let toolsButtonFrame = CGRect(
                origin: CGPoint(x: floorToScreenPixels(availableSize.width / 4.0 * 3.0 + 3.0 - toolsButtonSize.width / 2.0), y: availableSize.height - environment.safeInsets.bottom + buttonBottomInset),
                size: toolsButtonSize
            )
            if let toolsButtonView = self.toolsButton.view {
                if toolsButtonView.superview == nil {
                    self.addSubview(toolsButtonView)
                }
                transition.setFrame(view: toolsButtonView, frame: toolsButtonFrame)
            }
            
            let mediaEditor = component.mediaEditor
            
            var scrubberBottomInset: CGFloat = 0.0
            if let playerState = state.playerState {
                let scrubberInset: CGFloat = 9.0
                let scrubberSize = self.scrubber.update(
                    transition: transition,
                    component: AnyComponent(VideoScrubberComponent(
                        context: component.context,
                        duration: playerState.duration,
                        startPosition: playerState.timeRange?.lowerBound ?? 0.0,
                        endPosition: playerState.timeRange?.upperBound ?? playerState.duration,
                        position: playerState.position,
                        frames: playerState.frames,
                        framesUpdateTimestamp: playerState.framesUpdateTimestamp,
                        startPositionUpdated: { [weak mediaEditor] position, done in
                            if let mediaEditor {
                                mediaEditor.setVideoTrimStart(position)
                                mediaEditor.seek(position, andPlay: done)
                            }
                        },
                        endPositionUpdated: { [weak mediaEditor] position, done in
                            if let mediaEditor {
                                mediaEditor.setVideoTrimEnd(position)
                                if done {
                                    let start = mediaEditor.values.videoTrimRange?.lowerBound ?? 0.0
                                    mediaEditor.seek(start, andPlay: true)
                                } else {
                                    mediaEditor.seek(position, andPlay: false)
                                }
                            }
                        },
                        positionUpdated: { position, done in
                            if let mediaEditor {
                                mediaEditor.seek(position, andPlay: done)
                            }
                        }
                    )),
                    environment: {},
                    containerSize: CGSize(width: availableSize.width - scrubberInset * 2.0, height: availableSize.height)
                )
                
                let scrubberFrame = CGRect(origin: CGPoint(x: scrubberInset, y: availableSize.height - environment.safeInsets.bottom - scrubberSize.height - 8.0), size: scrubberSize)
                if let scrubberView = self.scrubber.view {
                    if scrubberView.superview == nil {
                        self.addSubview(scrubberView)
                    }
                    transition.setFrame(view: scrubberView, frame: scrubberFrame)
                }
                
                scrubberBottomInset = scrubberSize.height + 10.0
            } else {
                
            }
            
            self.inputPanel.parentState = state
            let inputPanelSize = self.inputPanel.update(
                transition: transition,
                component: AnyComponent(MessageInputPanelComponent(
                    externalState: self.inputPanelExternalState,
                    context: component.context,
                    theme: environment.theme,
                    strings: environment.strings,
                    style: .editor,
                    placeholder: "Add a caption...",
                    presentController: { [weak self] c in
                        guard let self, let _ = self.component else {
                            return
                        }
                        //component.presentController(c)
                    },
                    sendMessageAction: { [weak self] in
                        guard let self else {
                            return
                        }
                        self.endEditing(true)
                    },
                    setMediaRecordingActive: nil,
                    lockMediaRecording: nil,
                    stopAndPreviewMediaRecording: nil,
                    discardMediaRecordingPreview: nil,
                    attachmentAction: nil,
                    reactionAction: nil,
                    timeoutAction: { view in
                        
                    },
                    audioRecorder: nil,
                    videoRecordingStatus: nil,
<<<<<<< HEAD
                    timeoutValue: 24,
                    timeoutSelected: component.timeout,
=======
                    isRecordingLocked: false,
                    recordedAudioPreview: nil,
                    wasRecordingDismissed: false,
>>>>>>> efdfffea
                    displayGradient: false,//component.inputHeight != 0.0,
                    bottomInset: 0.0 //component.inputHeight != 0.0 ? 0.0 : bottomContentInset
                )),
                environment: {},
                containerSize: CGSize(width: availableSize.width, height: 200.0)
            )
            
            var inputPanelOffset: CGFloat = 0.0
            var inputPanelBottomInset: CGFloat = scrubberBottomInset
            if environment.inputHeight > 0.0 {
                inputPanelBottomInset = environment.inputHeight - environment.safeInsets.bottom
                inputPanelOffset = inputPanelBottomInset
            }
            let inputPanelFrame = CGRect(origin: CGPoint(x: 0.0, y: availableSize.height - environment.safeInsets.bottom - inputPanelBottomInset - inputPanelSize.height - 3.0), size: inputPanelSize)
            if let inputPanelView = self.inputPanel.view {
                if inputPanelView.superview == nil {
                    self.addSubview(inputPanelView)
                }
                transition.setFrame(view: inputPanelView, frame: inputPanelFrame)
            }
            
            let privacyText: String
            switch component.privacy.base {
            case .everyone:
                privacyText = "Everyone"
            case .closeFriends:
                privacyText = "Close Friends"
            case .contacts:
                privacyText = "Contacts"
            case .nobody:
                privacyText = "Selected Contacts"
            }
            
            
            let privacyButtonSize = self.privacyButton.update(
                transition: transition,
                component: AnyComponent(Button(
                    content: AnyComponent(
                        PrivacyButtonComponent(
                            icon: UIImage(bundleImageName: "Media Editor/Recipient")!,
                            text: privacyText
                        )
                    ),
                    action: {
                        if let controller = environment.controller() as? MediaEditorScreen {
                            controller.presentPrivacySettings()
                        }
                    }
                ).tagged(privacyButtonTag)),
                environment: {},
                containerSize: CGSize(width: 44.0, height: 44.0)
            )
            let privacyButtonFrame = CGRect(
                origin: CGPoint(x: 16.0, y: environment.safeInsets.top + 20.0 - inputPanelOffset),
                size: privacyButtonSize
            )
            if let privacyButtonView = self.privacyButton.view {
                if privacyButtonView.superview == nil {
                    self.addSubview(privacyButtonView)
                }
                transition.setPosition(view: privacyButtonView, position: privacyButtonFrame.center)
                transition.setBounds(view: privacyButtonView, bounds: CGRect(origin: .zero, size: privacyButtonFrame.size))
                transition.setScale(view: privacyButtonView, scale: self.inputPanelExternalState.isEditing ? 0.01 : 1.0)
                transition.setAlpha(view: privacyButtonView, alpha: self.inputPanelExternalState.isEditing ? 0.0 : 1.0)
            }
            
            let saveButtonSize = self.saveButton.update(
                transition: transition,
                component: AnyComponent(Button(
                    content: AnyComponent(
                        LottieAnimationComponent(
                            animation: LottieAnimationComponent.AnimationItem(
                                name: "anim_storysave",
                                mode: .still(position: .begin),
                                range: nil
                            ),
                            colors: ["__allcolors__": .white],
                            size: CGSize(width: 33.0, height: 33.0)
                        ).tagged(saveButtonTag)
                    ),
                    action: { [weak self] in
                        if let view = self?.saveButton.findTaggedView(tag: saveButtonTag) as? LottieAnimationComponent.View {
                            view.playOnce()
                        }
                        if let controller = environment.controller() as? MediaEditorScreen {
                            controller.requestSave()
                        }
                    }
                )),
                environment: {},
                containerSize: CGSize(width: 44.0, height: 44.0)
            )
            let saveButtonFrame = CGRect(
                origin: CGPoint(x: availableSize.width - 20.0 - saveButtonSize.width, y: environment.safeInsets.top + 20.0 - inputPanelOffset),
                size: saveButtonSize
            )
            if let saveButtonView = self.saveButton.view {
                if saveButtonView.superview == nil {
                    saveButtonView.layer.shadowOffset = CGSize(width: 0.0, height: 0.0)
                    saveButtonView.layer.shadowRadius = 4.0
                    saveButtonView.layer.shadowColor = UIColor.black.cgColor
                    saveButtonView.layer.shadowOpacity = 0.2
                    self.addSubview(saveButtonView)
                }
                transition.setPosition(view: saveButtonView, position: saveButtonFrame.center)
                transition.setBounds(view: saveButtonView, bounds: CGRect(origin: .zero, size: saveButtonFrame.size))
                transition.setScale(view: saveButtonView, scale: self.inputPanelExternalState.isEditing ? 0.01 : 1.0)
                transition.setAlpha(view: saveButtonView, alpha: self.inputPanelExternalState.isEditing ? 0.0 : 1.0)
            }
             
            if let _ = state.playerState {
                let isVideoMuted = component.mediaEditor?.values.videoIsMuted ?? false
                let muteButtonSize = self.muteButton.update(
                    transition: transition,
                    component: AnyComponent(Button(
                        content: AnyComponent(
                            LottieAnimationComponent(
                                animation: LottieAnimationComponent.AnimationItem(
                                    name: "anim_storymute",
                                    mode: .animating(loop: false),
                                    range: isVideoMuted ? (0.0, 0.5) : (0.5, 1.0)
                                ),
                                colors: ["__allcolors__": .white],
                                size: CGSize(width: 33.0, height: 33.0)
                            ).tagged(muteButtonTag)
                        ),
                        action: { [weak self, weak state] in
                            if let self, let mediaEditor = self.component?.mediaEditor {
                                mediaEditor.setVideoIsMuted(!mediaEditor.values.videoIsMuted)
                                state?.updated()
                            }
                        }
                    )),
                    environment: {},
                    containerSize: CGSize(width: 44.0, height: 44.0)
                )
                let muteButtonFrame = CGRect(
                    origin: CGPoint(x: availableSize.width - 20.0 - muteButtonSize.width - 50.0, y: environment.safeInsets.top + 20.0 - inputPanelOffset),
                    size: muteButtonSize
                )
                if let muteButtonView = self.muteButton.view {
                    if muteButtonView.superview == nil {
                        muteButtonView.layer.shadowOffset = CGSize(width: 0.0, height: 0.0)
                        muteButtonView.layer.shadowRadius = 4.0
                        muteButtonView.layer.shadowColor = UIColor.black.cgColor
                        muteButtonView.layer.shadowOpacity = 0.2
                        self.addSubview(muteButtonView)
                    }
                    transition.setPosition(view: muteButtonView, position: muteButtonFrame.center)
                    transition.setBounds(view: muteButtonView, bounds: CGRect(origin: .zero, size: muteButtonFrame.size))
                    transition.setScale(view: muteButtonView, scale: self.inputPanelExternalState.isEditing ? 0.01 : 1.0)
                    transition.setAlpha(view: muteButtonView, alpha: self.inputPanelExternalState.isEditing ? 0.0 : 1.0)
                }
            }
            
            return availableSize
        }
    }
    
    func makeView() -> View {
        return View()
    }
    
    public func update(view: View, availableSize: CGSize, state: State, environment: Environment<ViewControllerComponentContainer.Environment>, transition: Transition) -> CGSize {
        return view.update(component: self, availableSize: availableSize, state: state, environment: environment, transition: transition)
    }
}

private let storyDimensions = CGSize(width: 1080.0, height: 1920.0)

public final class MediaEditorScreen: ViewController {
    public final class TransitionIn {
        public weak var sourceView: UIView?
        public let sourceRect: CGRect
        public let sourceCornerRadius: CGFloat
        
        public init(
            sourceView: UIView,
            sourceRect: CGRect,
            sourceCornerRadius: CGFloat
        ) {
            self.sourceView = sourceView
            self.sourceRect = sourceRect
            self.sourceCornerRadius = sourceCornerRadius
        }
    }
    
    public final class TransitionOut {
        public weak var destinationView: UIView?
        public let destinationRect: CGRect
        public let destinationCornerRadius: CGFloat
        
        public init(
            destinationView: UIView,
            destinationRect: CGRect,
            destinationCornerRadius: CGFloat
        ) {
            self.destinationView = destinationView
            self.destinationRect = destinationRect
            self.destinationCornerRadius = destinationCornerRadius
        }
    }
    
    fileprivate final class Node: ViewControllerTracingNode, UIGestureRecognizerDelegate {
        private weak var controller: MediaEditorScreen?
        private let context: AccountContext
        private let initializationTimestamp = CACurrentMediaTime()
        
        fileprivate var subject: MediaEditorScreen.Subject?
        private var subjectDisposable: Disposable?
        fileprivate var storyPrivacy: EngineStoryPrivacy = EngineStoryPrivacy(base: .everyone, additionallyIncludePeers: [])
        fileprivate var timeout: Bool = true
        
        private let backgroundDimView: UIView
        fileprivate let componentHost: ComponentView<ViewControllerComponentContainer.Environment>
        
        private let previewContainerView: UIView
        
        private let gradientView: UIImageView
        private var gradientColorsDisposable: Disposable?
        
        fileprivate let entitiesContainerView: UIView
        fileprivate let entitiesView: DrawingEntitiesView
        fileprivate let drawingView: DrawingView
        fileprivate let previewView: MediaEditorPreviewView
        fileprivate var mediaEditor: MediaEditor?
        
        private let stickerPickerInputData = Promise<StickerPickerInputData>()
        
        private var presentationData: PresentationData
        private var validLayout: ContainerViewLayout?
        
        init(controller: MediaEditorScreen) {
            self.controller = controller
            self.context = controller.context

            self.presentationData = self.context.sharedContext.currentPresentationData.with { $0 }
            
            self.backgroundDimView = UIView()
            self.backgroundDimView.alpha = 0.0
            self.backgroundDimView.backgroundColor = .black
            
            self.componentHost = ComponentView<ViewControllerComponentContainer.Environment>()
            
            self.previewContainerView = UIView()
            self.previewContainerView.alpha = 0.0
            self.previewContainerView.clipsToBounds = true
            self.previewContainerView.layer.cornerRadius = 12.0
            if #available(iOS 13.0, *) {
                self.previewContainerView.layer.cornerCurve = .continuous
            }
            
            self.gradientView = UIImageView()
            
            self.entitiesContainerView = UIView(frame: CGRect(origin: .zero, size: storyDimensions))
            self.entitiesView = DrawingEntitiesView(context: controller.context, size: storyDimensions)
            self.entitiesView.getEntityCenterPosition = {
                return CGPoint(x: storyDimensions.width / 2.0, y: storyDimensions.height / 2.0)
            }
            self.previewView = MediaEditorPreviewView(frame: .zero)
            self.drawingView = DrawingView(size: storyDimensions)
            self.drawingView.isUserInteractionEnabled = false
            
            super.init()
            
            self.backgroundColor = .clear
            
            //self.view.addSubview(self.backgroundDimView)
            self.view.addSubview(self.previewContainerView)
            self.previewContainerView.addSubview(self.gradientView)
            self.previewContainerView.addSubview(self.entitiesContainerView)
            self.entitiesContainerView.addSubview(self.entitiesView)
            self.previewContainerView.addSubview(self.drawingView)
            
            self.subjectDisposable = (
                controller.subject
                |> filter {
                    $0 != nil
                }
                |> take(1)
                |> deliverOnMainQueue
            ).start(next: { [weak self] subject in
                if let self, let subject {
                    self.setup(with: subject)
                }
            })
            
            let stickerPickerInputData = self.stickerPickerInputData
            Queue.concurrentDefaultQueue().after(0.5, {
                let emojiItems = EmojiPagerContentComponent.emojiInputData(
                    context: controller.context,
                    animationCache: controller.context.animationCache,
                    animationRenderer: controller.context.animationRenderer,
                    isStandalone: false,
                    isStatusSelection: false,
                    isReactionSelection: false,
                    isEmojiSelection: true,
                    hasTrending: false,
                    topReactionItems: [],
                    areUnicodeEmojiEnabled: true,
                    areCustomEmojiEnabled: true,
                    chatPeerId: controller.context.account.peerId,
                    hasSearch: false,
                    forceHasPremium: true
                )
                
                let stickerItems = EmojiPagerContentComponent.stickerInputData(
                    context: controller.context,
                    animationCache: controller.context.animationCache,
                    animationRenderer: controller.context.animationRenderer,
                    stickerNamespaces: [Namespaces.ItemCollection.CloudStickerPacks],
                    stickerOrderedItemListCollectionIds: [Namespaces.OrderedItemList.CloudSavedStickers, Namespaces.OrderedItemList.CloudRecentStickers, Namespaces.OrderedItemList.CloudAllPremiumStickers],
                    chatPeerId: controller.context.account.peerId,
                    hasSearch: false,
                    hasTrending: true,
                    forceHasPremium: true
                )
                
                let maskItems = EmojiPagerContentComponent.stickerInputData(
                    context: controller.context,
                    animationCache: controller.context.animationCache,
                    animationRenderer: controller.context.animationRenderer,
                    stickerNamespaces: [Namespaces.ItemCollection.CloudMaskPacks],
                    stickerOrderedItemListCollectionIds: [],
                    chatPeerId: controller.context.account.peerId,
                    hasSearch: false,
                    hasTrending: false,
                    forceHasPremium: true
                )
                
                let signal = combineLatest(queue: .mainQueue(),
                                           emojiItems,
                                           stickerItems,
                                           maskItems
                ) |> map { emoji, stickers, masks -> StickerPickerInputData in
                    return StickerPickerInputData(emoji: emoji, stickers: stickers, masks: masks)
                }
                
                stickerPickerInputData.set(signal)
            })
        }
        
        deinit {
            self.subjectDisposable?.dispose()
            self.gradientColorsDisposable?.dispose()
        }
        
        private func setup(with subject: MediaEditorScreen.Subject) {
            self.subject = subject
            guard let _ = self.controller else {
                return
            }
            
            let mediaDimensions = subject.dimensions
            
            let maxSide: CGFloat = 1920.0 / UIScreen.main.scale
            let fittedSize = mediaDimensions.cgSize.fitted(CGSize(width: maxSide, height: maxSide))
            let mediaEntity = DrawingMediaEntity(content: subject.mediaContent, size: fittedSize)
            mediaEntity.position = CGPoint(x: storyDimensions.width / 2.0, y: storyDimensions.height / 2.0)
            if fittedSize.height > fittedSize.width {
                mediaEntity.scale = storyDimensions.height / fittedSize.height
            } else {
                mediaEntity.scale = storyDimensions.width / fittedSize.width
            }
            self.entitiesView.add(mediaEntity, announce: false)
            
            let initialPosition = mediaEntity.position
            let initialScale = mediaEntity.scale
            let initialRotation = mediaEntity.rotation
            
            if let entityView = self.entitiesView.getView(for: mediaEntity.uuid) as? DrawingMediaEntityView {
                entityView.previewView = self.previewView
                entityView.updated = { [weak self, weak mediaEntity] in
                    if let self, let mediaEntity {
                        let rotationDelta = mediaEntity.rotation - initialRotation
                        let positionDelta = CGPoint(x: mediaEntity.position.x - initialPosition.x, y: mediaEntity.position.y - initialPosition.y)
                        let scaleDelta = mediaEntity.scale / initialScale
                        self.mediaEditor?.setCrop(offset: positionDelta, scale: scaleDelta, rotation: rotationDelta, mirroring: false)
                    }
                }
            }
            
            let initialValues: MediaEditorValues?
            if case let .draft(draft) = subject {
                initialValues = draft.values
                
                for entity in draft.values.entities {
                    entitiesView.add(entity.entity, announce: false)
                }
            } else {
                initialValues = nil
            }
            let mediaEditor = MediaEditor(subject: subject.editorSubject, values: initialValues, hasHistogram: true)
            mediaEditor.attachPreviewView(self.previewView)
            
            self.gradientColorsDisposable = mediaEditor.gradientColors.start(next: { [weak self] colors in
                if let self, let colors {
                    let (topColor, bottomColor) = colors
                    let gradientImage = generateGradientImage(size: CGSize(width: 5.0, height: 640.0), colors: [topColor, bottomColor], locations: [0.0, 1.0])
                    Queue.mainQueue().async {
                        self.gradientView.image = gradientImage
                        
                        self.previewContainerView.alpha = 1.0
                        if CACurrentMediaTime() - self.initializationTimestamp > 0.2 {
                            self.previewContainerView.layer.allowsGroupOpacity = true
                            self.previewContainerView.layer.animateAlpha(from: 0.0, to: 1.0, duration: 0.25, completion: { _ in
                                self.previewContainerView.layer.allowsGroupOpacity = false
                                self.controller?.onReady()
                            })
                        } else {
                            self.controller?.onReady()
                        }
                    }
                }
            })
            self.mediaEditor = mediaEditor
        }
        
        override func didLoad() {
            super.didLoad()
            
            self.view.disablesInteractiveModalDismiss = true
            self.view.disablesInteractiveKeyboardGestureRecognizer = true
            
            let panGestureRecognizer = UIPanGestureRecognizer(target: self, action: #selector(self.handlePan(_:)))
            panGestureRecognizer.delegate = self
            panGestureRecognizer.minimumNumberOfTouches = 2
            panGestureRecognizer.maximumNumberOfTouches = 2
            self.previewContainerView.addGestureRecognizer(panGestureRecognizer)
            
            let pinchGestureRecognizer = UIPinchGestureRecognizer(target: self, action: #selector(self.handlePinch(_:)))
            pinchGestureRecognizer.delegate = self
            self.previewContainerView.addGestureRecognizer(pinchGestureRecognizer)
            
            let rotateGestureRecognizer = UIRotationGestureRecognizer(target: self, action: #selector(self.handleRotate(_:)))
            rotateGestureRecognizer.delegate = self
            self.previewContainerView.addGestureRecognizer(rotateGestureRecognizer)
        }
        
        @objc func gestureRecognizer(_ gestureRecognizer: UIGestureRecognizer, shouldRecognizeSimultaneouslyWith otherGestureRecognizer: UIGestureRecognizer) -> Bool {
            return true
        }
        
        @objc func handlePan(_ gestureRecognizer: UIPanGestureRecognizer) {
            self.entitiesView.handlePan(gestureRecognizer)
        }
        
        @objc func handlePinch(_ gestureRecognizer: UIPinchGestureRecognizer) {
            self.entitiesView.handlePinch(gestureRecognizer)
        }
        
        @objc func handleRotate(_ gestureRecognizer: UIRotationGestureRecognizer) {
            self.entitiesView.handleRotate(gestureRecognizer)
        }
        
        func animateIn() {
            if let sourceHint = self.controller?.sourceHint {
                switch sourceHint {
                case .camera:
                    if let view = self.componentHost.view as? MediaEditorScreenComponent.View {
                        view.animateInFromCamera()
                    }
                }
            }
            
//            Queue.mainQueue().after(0.5) {
//                self.presentPrivacyTooltip()
//            }
        }
        
        func animateOut(finished: Bool, completion: @escaping () -> Void) {
            guard let controller = self.controller else {
                return
            }
            if let transitionOut = controller.transitionOut(finished), let destinationView = transitionOut.destinationView {
                let destinationLocalFrame = destinationView.convert(transitionOut.destinationRect, to: self.view)
                
                let targetScale = destinationLocalFrame.width / self.previewContainerView.frame.width
                self.previewContainerView.layer.animatePosition(from: self.previewContainerView.center, to: destinationLocalFrame.center, duration: 0.4, timingFunction: kCAMediaTimingFunctionSpring, removeOnCompletion: false, completion: { _ in
                    completion()
                })
                self.previewContainerView.layer.animateScale(from: 1.0, to: targetScale, duration: 0.4, timingFunction: kCAMediaTimingFunctionSpring, removeOnCompletion: false)
                self.previewContainerView.layer.animateBounds(from: self.previewContainerView.bounds, to: CGRect(origin: CGPoint(x: 0.0, y: (self.previewContainerView.bounds.height - self.previewContainerView.bounds.width) / 2.0), size: CGSize(width: self.previewContainerView.bounds.width, height: self.previewContainerView.bounds.width)), duration: 0.4, timingFunction: kCAMediaTimingFunctionSpring, removeOnCompletion: false)
                self.previewContainerView.layer.animate(
                    from: self.previewContainerView.layer.cornerRadius as NSNumber,
                    to: self.previewContainerView.bounds.width / 2.0 as NSNumber,
                    keyPath: "cornerRadius",
                    timingFunction: kCAMediaTimingFunctionSpring,
                    duration: 0.4,
                    removeOnCompletion: false
                )
                
                if let componentView = self.componentHost.view {
                    componentView.clipsToBounds = true
                    componentView.layer.animatePosition(from: componentView.center, to: destinationLocalFrame.center, duration: 0.4, timingFunction: kCAMediaTimingFunctionSpring, removeOnCompletion: false)
                    componentView.layer.animateScale(from: 1.0, to: targetScale, duration: 0.4, timingFunction: kCAMediaTimingFunctionSpring, removeOnCompletion: false)
                    componentView.layer.animateBounds(from: componentView.bounds, to: CGRect(origin: CGPoint(x: 0.0, y: (componentView.bounds.height - componentView.bounds.width) / 2.0), size: CGSize(width: componentView.bounds.width, height: componentView.bounds.width)), duration: 0.4, timingFunction: kCAMediaTimingFunctionSpring, removeOnCompletion: false)
                    componentView.layer.animateAlpha(from: 1.0, to: 0.0, duration: 0.4, timingFunction: kCAMediaTimingFunctionSpring, removeOnCompletion: false)
                    componentView.layer.animate(
                        from: componentView.layer.cornerRadius as NSNumber,
                        to: componentView.bounds.width / 2.0 as NSNumber,
                        keyPath: "cornerRadius",
                        timingFunction: kCAMediaTimingFunctionSpring,
                        duration: 0.4,
                        removeOnCompletion: false
                    )
                }
            } else if let sourceHint = controller.sourceHint {
                switch sourceHint {
                case .camera:
                    if let view = self.componentHost.view as? MediaEditorScreenComponent.View {
                        view.animateOutToCamera()
                    }
                    let transition = Transition(animation: .curve(duration: 0.25, curve: .easeInOut))
                    transition.setAlpha(view: self.previewContainerView, alpha: 0.0, completion: { _ in
                        completion()
                    })
                }
            } else {
                completion()
            }
        }
        
        func animateOutToTool() {
            if let view = self.componentHost.view as? MediaEditorScreenComponent.View {
                view.animateOutToTool()
            }
        }
        
        func animateInFromTool() {
            if let view = self.componentHost.view as? MediaEditorScreenComponent.View {
                view.animateInFromTool()
            }
        }

        func presentPrivacyTooltip() {
            guard let sourceView = self.componentHost.findTaggedView(tag: privacyButtonTag) else {
                return
            }
            
            let parentFrame = self.view.convert(self.bounds, to: nil)
            let absoluteFrame = sourceView.convert(sourceView.bounds, to: nil).offsetBy(dx: -parentFrame.minX, dy: 0.0)
            let location = CGRect(origin: CGPoint(x: absoluteFrame.midX, y: absoluteFrame.maxY + 3.0), size: CGSize())
            
            let controller = TooltipScreen(account: self.context.account, sharedContext: self.context.sharedContext, text: "You can set who can view this story", location: .point(location, .top), displayDuration: .manual, inset: 16.0, shouldDismissOnTouch: { _ in
                return .ignore
            })
            self.controller?.present(controller, in: .current)
        }
        
        func presentSaveTooltip() {
            guard let sourceView = self.componentHost.findTaggedView(tag: saveButtonTag) else {
                return
            }
            
            let parentFrame = self.view.convert(self.bounds, to: nil)
            let absoluteFrame = sourceView.convert(sourceView.bounds, to: nil).offsetBy(dx: -parentFrame.minX, dy: 0.0)
            let location = CGRect(origin: CGPoint(x: absoluteFrame.midX, y: absoluteFrame.maxY + 3.0), size: CGSize())
            
            let text: String
            let isVideo = self.mediaEditor?.resultIsVideo ?? false
            if isVideo {
                text = "Video saved to Photos"
            } else {
                text = "Image saved to Photos"
            }
    
            let controller = TooltipScreen(account: self.context.account, sharedContext: self.context.sharedContext, text: text, location: .point(location, .top), displayDuration: .default, inset: 16.0, shouldDismissOnTouch: { _ in
                return .ignore
            })
            self.controller?.present(controller, in: .current)
        }
        
        override func hitTest(_ point: CGPoint, with event: UIEvent?) -> UIView? {
            let result = super.hitTest(point, with: event)
            if result == self.componentHost.view {
                self.controller?.view.endEditing(true)
                let point = self.view.convert(point, to: self.previewContainerView)
                return self.previewContainerView.hitTest(point, with: event)
            }
            return result
        }
        
        func requestUpdate() {
            if let layout = self.validLayout {
                self.containerLayoutUpdated(layout: layout, transition: .immediate)
            }
        }
        
        private var drawingScreen: DrawingScreen?
        func containerLayoutUpdated(layout: ContainerViewLayout, forceUpdate: Bool = false, animateOut: Bool = false, transition: Transition) {
            guard let _ = self.controller else {
                return
            }
            let isFirstTime = self.validLayout == nil
            self.validLayout = layout

            let previewSize = CGSize(width: layout.size.width, height: floorToScreenPixels(layout.size.width * 1.77778))
            let topInset: CGFloat = floor(layout.size.height - previewSize.height) / 2.0
            
            let environment = ViewControllerComponentContainer.Environment(
                statusBarHeight: layout.statusBarHeight ?? 0.0,
                navigationHeight: 0.0,
                safeInsets: UIEdgeInsets(
                    top: topInset,
                    left: layout.safeInsets.left,
                    bottom: topInset,
                    right: layout.safeInsets.right
                ),
                inputHeight: layout.inputHeight ?? 0.0,
                metrics: layout.metrics,
                deviceMetrics: layout.deviceMetrics,
                orientation: nil,
                isVisible: true,
                theme: self.presentationData.theme,
                strings: self.presentationData.strings,
                dateTimeFormat: self.presentationData.dateTimeFormat,
                controller: { [weak self] in
                    return self?.controller
                }
            )

            let componentSize = self.componentHost.update(
                transition: transition,
                component: AnyComponent(
                    MediaEditorScreenComponent(
                        context: self.context,
                        mediaEditor: self.mediaEditor,
                        privacy: self.storyPrivacy,
                        timeout: self.timeout,
                        openDrawing: { [weak self] mode in
                            if let self {
                                let controller = DrawingScreen(context: self.context, sourceHint: .storyEditor, size: self.previewContainerView.frame.size, originalSize: storyDimensions, isVideo: false, isAvatar: false, drawingView: self.drawingView, entitiesView: self.entitiesView, existingStickerPickerInputData: self.stickerPickerInputData)
                                self.drawingScreen = controller
                                self.drawingView.isUserInteractionEnabled = true
                                
                                let selectionContainerView = controller.selectionContainerView
                                selectionContainerView.frame = self.previewContainerView.bounds
                                self.previewContainerView.addSubview(selectionContainerView)
                                
                                controller.requestDismiss = { [weak controller, weak self, weak selectionContainerView] in
                                    self?.drawingScreen = nil
                                    controller?.animateOut({
                                        controller?.dismiss()
                                    })
                                    self?.drawingView.isUserInteractionEnabled = false
                                    self?.animateInFromTool()
                                    
                                    selectionContainerView?.removeFromSuperview()
                                }
                                controller.requestApply = { [weak controller, weak self, weak selectionContainerView] in
                                    self?.drawingScreen = nil
                                    controller?.animateOut({
                                        controller?.dismiss()
                                    })
                                    self?.drawingView.isUserInteractionEnabled = false
                                    self?.animateInFromTool()
                                    
                                    if let result = controller?.generateDrawingResultData() {
                                        self?.mediaEditor?.setDrawingAndEntities(data: result.data, image: result.drawingImage, entities: result.entities)
                                    } else {
                                        self?.mediaEditor?.setDrawingAndEntities(data: nil, image: nil, entities: [])
                                    }
                                    
                                    selectionContainerView?.removeFromSuperview()
                                }
                                self.controller?.present(controller, in: .current)
                                
                                switch mode {
                                case .sticker:
                                    controller.presentStickerSelection()
                                case .text:
                                    Queue.mainQueue().after(0.05, {
                                        controller.addTextEntity()
                                    })
                                default:
                                    break
                                }
                                
                                self.animateOutToTool()
                            }
                        },
                        openTools: { [weak self] in
                            if let self, let mediaEditor = self.mediaEditor {
                                let controller = MediaToolsScreen(context: self.context, mediaEditor: mediaEditor)
                                controller.dismissed = { [weak self] in
                                    if let self {
                                        self.animateInFromTool()
                                    }
                                }
                                self.controller?.present(controller, in: .current)
                                self.animateOutToTool()
                            }
                        }
                    )
                ),
                environment: {
                    environment
                },
                forceUpdate: forceUpdate || animateOut,
                containerSize: layout.size
            )
            if let componentView = self.componentHost.view {
                if componentView.superview == nil {
                    self.view.insertSubview(componentView, at: 3)
                    componentView.clipsToBounds = true
                }
                let componentFrame = CGRect(origin: .zero, size: componentSize)
                transition.setFrame(view: componentView, frame: CGRect(origin: componentFrame.origin, size: CGSize(width: componentFrame.width, height: componentFrame.height)))
            }
            
            var bottomInputOffset: CGFloat = 0.0
            if let inputHeight = layout.inputHeight, inputHeight > 0.0 {
                bottomInputOffset = inputHeight - topInset - 17.0
            }
                        
            transition.setFrame(view: self.backgroundDimView, frame: CGRect(origin: .zero, size: layout.size))
            
            var previewFrame = CGRect(origin: CGPoint(x: 0.0, y: topInset - bottomInputOffset), size: previewSize)
            if let inputHeight = layout.inputHeight, inputHeight > 0.0, self.drawingScreen != nil {
                previewFrame = previewFrame.offsetBy(dx: 0.0, dy: inputHeight / 2.0)
            }
            
            transition.setFrame(view: self.previewContainerView, frame: previewFrame)
            let entitiesViewScale = previewSize.width / storyDimensions.width
            self.entitiesContainerView.transform = CGAffineTransformMakeScale(entitiesViewScale, entitiesViewScale)
            transition.setFrame(view: self.entitiesContainerView, frame: CGRect(origin: .zero, size: previewFrame.size))
            transition.setFrame(view: self.gradientView, frame: CGRect(origin: .zero, size: previewFrame.size))
            transition.setFrame(view: self.drawingView, frame: CGRect(origin: .zero, size: previewFrame.size))
            
            if isFirstTime {
                self.animateIn()
            }
        }
    }
    
    fileprivate var node: Node {
        return self.displayNode as! Node
    }
    
    public enum Subject {
        case image(UIImage, PixelDimensions)
        case video(String, PixelDimensions)
        case asset(PHAsset)
        case draft(MediaEditorDraft)
        
        var dimensions: PixelDimensions {
            switch self {
            case let .image(_, dimensions), let .video(_, dimensions):
                return dimensions
            case let .asset(asset):
                return PixelDimensions(width: Int32(asset.pixelWidth), height: Int32(asset.pixelHeight))
            case let .draft(draft):
                return draft.dimensions
            }
        }
        
        var editorSubject: MediaEditor.Subject {
            switch self {
            case let .image(image, dimensions):
                return .image(image, dimensions)
            case let .video(videoPath, dimensions):
                return .video(videoPath, dimensions)
            case let .asset(asset):
                return .asset(asset)
            case let .draft(draft):
                return .draft(draft)
            }
        }
        
        var mediaContent: DrawingMediaEntity.Content {
            switch self {
            case let .image(image, dimensions):
                return .image(image, dimensions)
            case let .video(videoPath, dimensions):
                return .video(videoPath, dimensions)
            case let .asset(asset):
                return .asset(asset)
            case let .draft(draft):
                return .image(draft.thumbnail, draft.dimensions)
            }
        }
    }
    
    public enum Result {
        public enum VideoResult {
            case imageFile(path: String)
            case videoFile(path: String)
            case asset(localIdentifier: String)
        }
        case image(image: UIImage, dimensions: PixelDimensions, caption: NSAttributedString?)
        case video(video: VideoResult, coverImage: UIImage?, values: MediaEditorValues, duration: Double, dimensions: PixelDimensions, caption: NSAttributedString?)
    }
    
    fileprivate let context: AccountContext
    fileprivate let subject: Signal<Subject?, NoError>
    fileprivate let transitionIn: TransitionIn?
    fileprivate let transitionOut: (Bool) -> TransitionOut?
    
    public enum SourceHint {
        case camera
    }
    public var sourceHint: SourceHint?
    
    public var cancelled: (Bool) -> Void = { _ in }
    public var completion: (MediaEditorScreen.Result, @escaping () -> Void, EngineStoryPrivacy) -> Void = { _, _, _ in }
    public var onReady: () -> Void = {}
    
    public init(
        context: AccountContext,
        subject: Signal<Subject?, NoError>,
        transitionIn: TransitionIn?,
        transitionOut: @escaping (Bool) -> TransitionOut?,
        completion: @escaping (MediaEditorScreen.Result, @escaping () -> Void, EngineStoryPrivacy) -> Void
    ) {
        self.context = context
        self.subject = subject
        self.transitionIn = transitionIn
        self.transitionOut = transitionOut
        self.completion = completion
        
        super.init(navigationBarPresentationData: nil)
        
        self.navigationPresentation = .flatModal
                    
        self.supportedOrientations = ViewControllerSupportedOrientations(regularSize: .all, compactSize: .portrait)
        
        self.statusBar.statusBarStyle = .White
    }
    
    required public init(coder aDecoder: NSCoder) {
        fatalError("init(coder:) has not been implemented")
    }
    
    override public func loadDisplayNode() {
        self.displayNode = Node(controller: self)

        super.displayNodeDidLoad()
    }
            
    func presentPrivacySettings() {
        let stateContext = ShareWithPeersScreen.StateContext(context: self.context)
        let _ = (stateContext.ready |> filter { $0 } |> take(1) |> deliverOnMainQueue).start(next: { [weak self] _ in
            guard let self else {
                return
            }
            
            self.push(ShareWithPeersScreen(context: self.context, initialPrivacy: self.node.storyPrivacy, stateContext: stateContext, completion: { [weak self] privacy in
                guard let self else {
                    return
                }
                self.node.storyPrivacy = privacy
                self.node.requestUpdate()
            }))
        })
    }
    
    func maybePresentDiscardAlert() {
        if let subject = self.node.subject, case .asset = subject {
            self.requestDismiss(saveDraft: false, animated: true)
            return
        }
        let title: String
        let save: String
        if case .draft = self.node.subject {
            title = "Discard Draft?"
            save = "Keep Draft"
        } else {
            title = "Discard Media?"
            save = "Save Draft"
        }
        let theme = defaultDarkPresentationTheme
        let controller = textAlertController(
            context: self.context,
            forceTheme: theme,
            title: title,
            text: "If you go back now, you will lose any changes that you've made.",
            actions: [
                TextAlertAction(type: .destructiveAction, title: "Discard", action: { [weak self] in
                    if let self {
                        self.requestDismiss(saveDraft: false, animated: true)
                    }
                }),
                TextAlertAction(type: .genericAction, title: save, action: { [weak self] in
                    if let self {
                        self.requestDismiss(saveDraft: true, animated: true)
                    }
                }),
                TextAlertAction(type: .genericAction, title: "Cancel", action: {
                    
                })
            ],
            actionLayout: .vertical
        )
        self.present(controller, in: .window(.root))
    }
    
    func requestDismiss(saveDraft: Bool, animated: Bool) {
        if saveDraft, let subject = self.node.subject, let values = self.node.mediaEditor?.values {
            if let resultImage = self.node.mediaEditor?.resultImage {
                let fittedSize = resultImage.size.aspectFitted(CGSize(width: 128.0, height: 128.0))
                if case let .image(image, dimensions) = subject {
                    if let thumbnailImage = generateScaledImage(image: resultImage, size: fittedSize) {
                        let path = NSTemporaryDirectory() + "\(Int64.random(in: .min ... .max)).jpg"
                        if let data = image.jpegData(compressionQuality: 0.87) {
                            try? data.write(to: URL(fileURLWithPath: path))
                            let draft = MediaEditorDraft(path: path, isVideo: false, thumbnail: thumbnailImage, dimensions: dimensions, values: values)
                            addStoryDraft(engine: self.context.engine, item: draft)
                        }
                    }
                } else if case let .draft(draft) = subject {
                    if let thumbnailImage = generateScaledImage(image: resultImage, size: fittedSize) {
                        removeStoryDraft(engine: self.context.engine, path: draft.path, delete: false)
                        let draft = MediaEditorDraft(path: draft.path, isVideo: draft.isVideo, thumbnail: thumbnailImage, dimensions: draft.dimensions, values: values)
                        addStoryDraft(engine: self.context.engine, item: draft)
                    }
                }
            }
        } else {
            if case let .draft(draft) = self.node.subject {
                removeStoryDraft(engine: self.context.engine, path: draft.path, delete: true)
            }
        }
        
        self.cancelled(saveDraft)
        
        self.node.animateOut(finished: false, completion: { [weak self] in
            self?.dismiss()
        })
    }
        
    func requestCompletion(caption: NSAttributedString,  animated: Bool) {
        guard let mediaEditor = self.node.mediaEditor, let subject = self.node.subject else {
            return
        }
                
        if mediaEditor.resultIsVideo {
            let videoResult: Result.VideoResult
            let duration: Double
            switch subject {
            case let .image(image, _):
                let tempImagePath = NSTemporaryDirectory() + "\(Int64.random(in: Int64.min ... Int64.max)).jpg"
                if let data = image.jpegData(compressionQuality: 0.85) {
                    try? data.write(to: URL(fileURLWithPath: tempImagePath))
                }
                videoResult = .imageFile(path: tempImagePath)
                duration = 5.0
            case let .video(path, _):
                videoResult = .videoFile(path: path)
                if let videoTrimRange = mediaEditor.values.videoTrimRange {
                    duration = videoTrimRange.upperBound - videoTrimRange.lowerBound
                } else {
                    duration = 5.0
                }
            case let .asset(asset):
                videoResult = .asset(localIdentifier: asset.localIdentifier)
                if asset.mediaType == .video {
                    if let videoTrimRange = mediaEditor.values.videoTrimRange {
                        duration = videoTrimRange.upperBound - videoTrimRange.lowerBound
                    } else {
                        duration = asset.duration
                    }
                } else {
                    duration = 5.0
                }
            case let .draft(draft):
                if draft.isVideo {
                    videoResult = .videoFile(path: draft.path)
                    if let videoTrimRange = mediaEditor.values.videoTrimRange {
                        duration = videoTrimRange.upperBound - videoTrimRange.lowerBound
                    } else {
                        duration = 5.0
                    }
                } else {
                    videoResult = .imageFile(path: draft.path)
                    duration = 5.0
                }
            }
            self.completion(.video(video: videoResult, coverImage: nil, values: mediaEditor.values, duration: duration, dimensions: PixelDimensions(width: 720, height: 1280), caption: caption), { [weak self] in
                self?.node.animateOut(finished: true, completion: { [weak self] in
                    self?.dismiss()
                })
            }, self.node.storyPrivacy)
            
            if case let .draft(draft) = subject {
                removeStoryDraft(engine: self.context.engine, path: draft.path, delete: true)
            }
        } else {
            if let image = mediaEditor.resultImage {
                makeEditorImageComposition(account: self.context.account, inputImage: image, dimensions: storyDimensions, values: mediaEditor.values, time: .zero, completion: { resultImage in
                    if let resultImage {
                        self.completion(.image(image: resultImage, dimensions: PixelDimensions(resultImage.size), caption: caption), { [weak self] in
                            self?.node.animateOut(finished: true, completion: { [weak self] in
                                self?.dismiss()
                            })
                        }, self.node.storyPrivacy)
                        if case let .draft(draft) = subject {
                            removeStoryDraft(engine: self.context.engine, path: draft.path, delete: true)
                        }
                    }
                })
            }
        }
    }
    
    private var videoExport: MediaEditorVideoExport?
    private var exportDisposable: Disposable?
    
    func requestSave() {
        guard let mediaEditor = self.node.mediaEditor, let subject = self.node.subject else {
            return
        }
        
        let tempVideoPath = NSTemporaryDirectory() + "\(Int64.random(in: Int64.min ... Int64.max)).mp4"
        let saveToPhotos: (String, Bool) -> Void = { path, isVideo in
            PHPhotoLibrary.shared().performChanges({
                if isVideo {
                    if let _ = try? FileManager.default.copyItem(atPath: path, toPath: tempVideoPath) {
                        PHAssetChangeRequest.creationRequestForAssetFromVideo(atFileURL: URL(fileURLWithPath: path))
                    }
                } else {
                    if let fileData = try? Data(contentsOf: URL(fileURLWithPath: path)) {
                        PHAssetCreationRequest.forAsset().addResource(with: .photo, data: fileData, options: nil)
                    }
                }
            }, completionHandler: { _, error in
                if let error = error {
                    print("\(error)")
                }
                let _ = try? FileManager.default.removeItem(atPath: tempVideoPath)
            })
        }
        
        if mediaEditor.resultIsVideo {
            let exportSubject: Signal<MediaEditorVideoExport.Subject, NoError>
            switch subject {
            case let .video(path, _):
                let asset = AVURLAsset(url: NSURL(fileURLWithPath: path) as URL)
                exportSubject = .single(.video(asset))
            case let .image(image, _):
                exportSubject = .single(.image(image))
            case let .asset(asset):
                exportSubject = Signal { subscriber in
                    if asset.mediaType == .video {
                        PHImageManager.default().requestAVAsset(forVideo: asset, options: nil) { avAsset, _, _ in
                            if let avAsset {
                                subscriber.putNext(.video(avAsset))
                                subscriber.putCompletion()
                            }
                        }
                    } else {
                        let options = PHImageRequestOptions()
                        options.deliveryMode = .highQualityFormat
                        PHImageManager.default().requestImage(for: asset, targetSize: PHImageManagerMaximumSize, contentMode: .default, options: options) { image, _ in
                            if let image {
                                subscriber.putNext(.image(image))
                                subscriber.putCompletion()
                            }
                        }
                    }
                    return EmptyDisposable
                }
            case let .draft(draft):
                if draft.isVideo {
                    let asset = AVURLAsset(url: NSURL(fileURLWithPath: draft.path) as URL)
                    exportSubject = .single(.video(asset))
                } else {
                    if let image = UIImage(contentsOfFile: draft.path) {
                        exportSubject = .single(.image(image))
                    } else {
                        fatalError()
                    }
                }
            }
            
            let _ = exportSubject.start(next: { [weak self] exportSubject in
                guard let self else {
                    return
                }
                let configuration = recommendedVideoExportConfiguration(values: mediaEditor.values)
                let outputPath = NSTemporaryDirectory() + "\(Int64.random(in: 0 ..< .max)).mp4"
                let videoExport = MediaEditorVideoExport(account: self.context.account, subject: exportSubject, configuration: configuration, outputPath: outputPath)
                self.videoExport = videoExport
                
                videoExport.startExport()
                
                self.exportDisposable = (videoExport.status
                |> deliverOnMainQueue).start(next: { [weak self] status in
                    if let self {
                        if case .completed = status {
                            self.videoExport = nil
                            saveToPhotos(outputPath, true)
                            self.node.presentSaveTooltip()
                        }
                    }
                })
            })
        } else {
            if let image = mediaEditor.resultImage {
                makeEditorImageComposition(account: self.context.account, inputImage: image, dimensions: storyDimensions, values: mediaEditor.values, time: .zero, completion: { resultImage in
                    if let data = resultImage?.jpegData(compressionQuality: 0.8) {
                        let outputPath = NSTemporaryDirectory() + "\(Int64.random(in: 0 ..< .max)).jpg"
                        try? data.write(to: URL(fileURLWithPath: outputPath))
                        saveToPhotos(outputPath, false)
                    }
                })
                self.node.presentSaveTooltip()
            }
        }
    }
    
    override public func containerLayoutUpdated(_ layout: ContainerViewLayout, transition: ContainedViewLayoutTransition) {
        super.containerLayoutUpdated(layout, transition: transition)

        (self.displayNode as! Node).containerLayoutUpdated(layout: layout, transition: Transition(transition))
    }
}

final class PrivacyButtonComponent: CombinedComponent {
    let icon: UIImage
    let text: String

    init(
        icon: UIImage,
        text: String
    ) {
        self.icon = icon
        self.text = text
    }

    static func ==(lhs: PrivacyButtonComponent, rhs: PrivacyButtonComponent) -> Bool {
        if lhs.text != rhs.text {
            return false
        }
        return true
    }

    static var body: Body {
        let background = Child(BlurredBackgroundComponent.self)
        let icon = Child(Image.self)
        let text = Child(Text.self)

        return { context in
            let icon = icon.update(
                component: Image(image: context.component.icon, size: CGSize(width: 9.0, height: 11.0)),
                availableSize: CGSize(width: 180.0, height: 100.0),
                transition: .immediate
            )
            
            let text = text.update(
                component: Text(
                    text: "\(context.component.text)",
                    font: Font.medium(14.0),
                    color: .white
                ),
                availableSize: CGSize(width: 180.0, height: 100.0),
                transition: .immediate
            )

            let backgroundSize = CGSize(width: text.size.width + 38.0, height: 30.0)
            let background = background.update(
                component: BlurredBackgroundComponent(color: UIColor(white: 0.0, alpha: 0.5)),
                availableSize: backgroundSize,
                transition: .immediate
            )

            context.add(background
                .position(CGPoint(x: backgroundSize.width / 2.0, y: backgroundSize.height / 2.0))
                .cornerRadius(min(backgroundSize.width, backgroundSize.height) / 2.0)
                .clipsToBounds(true)
            )
            
            context.add(icon
                .position(CGPoint(x: 16.0, y: backgroundSize.height / 2.0))
            )

            context.add(text
                .position(CGPoint(x: backgroundSize.width / 2.0 + 7.0, y: backgroundSize.height / 2.0))
            )

            return backgroundSize
        }
    }
}<|MERGE_RESOLUTION|>--- conflicted
+++ resolved
@@ -95,13 +95,12 @@
                 case .tools:
                     image = generateTintedImage(image: UIImage(bundleImageName: "Media Editor/Tools"), color: .white)!
                 case .done:
-                    let accentColor = self.context.sharedContext.currentPresentationData.with { $0 }.theme.chat.inputPanel.panelControlAccentColor
                     image = generateImage(CGSize(width: 33.0, height: 33.0), rotatedContext: { size, context in
                         context.clear(CGRect(origin: CGPoint(), size: size))
-                        context.setFillColor(accentColor.cgColor)
+                        context.setFillColor(UIColor.white.cgColor)
                         context.fillEllipse(in: CGRect(origin: CGPoint(), size: size))
                         context.setBlendMode(.copy)
-                        context.setStrokeColor(UIColor.white.cgColor)
+                        context.setStrokeColor(UIColor.black.cgColor)
                         context.setLineWidth(2.0)
                         context.setLineCap(.round)
                         context.setLineJoin(.round)
@@ -671,14 +670,11 @@
                     },
                     audioRecorder: nil,
                     videoRecordingStatus: nil,
-<<<<<<< HEAD
-                    timeoutValue: 24,
-                    timeoutSelected: component.timeout,
-=======
                     isRecordingLocked: false,
                     recordedAudioPreview: nil,
                     wasRecordingDismissed: false,
->>>>>>> efdfffea
+                    timeoutValue: 24,
+                    timeoutSelected: component.timeout,
                     displayGradient: false,//component.inputHeight != 0.0,
                     bottomInset: 0.0 //component.inputHeight != 0.0 ? 0.0 : bottomContentInset
                 )),
@@ -789,7 +785,7 @@
                 transition.setAlpha(view: saveButtonView, alpha: self.inputPanelExternalState.isEditing ? 0.0 : 1.0)
             }
              
-            if let _ = state.playerState {
+            if let playerState = state.playerState, playerState.hasAudio {
                 let isVideoMuted = component.mediaEditor?.values.videoIsMuted ?? false
                 let muteButtonSize = self.muteButton.update(
                     transition: transition,
@@ -1039,7 +1035,7 @@
             let mediaEntity = DrawingMediaEntity(content: subject.mediaContent, size: fittedSize)
             mediaEntity.position = CGPoint(x: storyDimensions.width / 2.0, y: storyDimensions.height / 2.0)
             if fittedSize.height > fittedSize.width {
-                mediaEntity.scale = storyDimensions.height / fittedSize.height
+                mediaEntity.scale = storyDimensions.height / fittedSize.height 
             } else {
                 mediaEntity.scale = storyDimensions.width / fittedSize.width
             }
@@ -1153,6 +1149,8 @@
             guard let controller = self.controller else {
                 return
             }
+            controller.statusBar.statusBarStyle = .Ignore
+            
             if let transitionOut = controller.transitionOut(finished), let destinationView = transitionOut.destinationView {
                 let destinationLocalFrame = destinationView.convert(transitionOut.destinationRect, to: self.view)
                 
@@ -1579,23 +1577,28 @@
     func requestDismiss(saveDraft: Bool, animated: Bool) {
         if saveDraft, let subject = self.node.subject, let values = self.node.mediaEditor?.values {
             if let resultImage = self.node.mediaEditor?.resultImage {
-                let fittedSize = resultImage.size.aspectFitted(CGSize(width: 128.0, height: 128.0))
-                if case let .image(image, dimensions) = subject {
-                    if let thumbnailImage = generateScaledImage(image: resultImage, size: fittedSize) {
-                        let path = NSTemporaryDirectory() + "\(Int64.random(in: .min ... .max)).jpg"
-                        if let data = image.jpegData(compressionQuality: 0.87) {
-                            try? data.write(to: URL(fileURLWithPath: path))
-                            let draft = MediaEditorDraft(path: path, isVideo: false, thumbnail: thumbnailImage, dimensions: dimensions, values: values)
+                makeEditorImageComposition(account: self.context.account, inputImage: resultImage, dimensions: storyDimensions, values: values, time: .zero, completion: { resultImage in
+                    guard let resultImage else {
+                        return
+                    }
+                    let fittedSize = resultImage.size.aspectFitted(CGSize(width: 128.0, height: 128.0))
+                    if case let .image(image, dimensions) = subject {
+                        if let thumbnailImage = generateScaledImage(image: resultImage, size: fittedSize) {
+                            let path = NSTemporaryDirectory() + "\(Int64.random(in: .min ... .max)).jpg"
+                            if let data = image.jpegData(compressionQuality: 0.87) {
+                                try? data.write(to: URL(fileURLWithPath: path))
+                                let draft = MediaEditorDraft(path: path, isVideo: false, thumbnail: thumbnailImage, dimensions: dimensions, values: values)
+                                addStoryDraft(engine: self.context.engine, item: draft)
+                            }
+                        }
+                    } else if case let .draft(draft) = subject {
+                        if let thumbnailImage = generateScaledImage(image: resultImage, size: fittedSize) {
+                            removeStoryDraft(engine: self.context.engine, path: draft.path, delete: false)
+                            let draft = MediaEditorDraft(path: draft.path, isVideo: draft.isVideo, thumbnail: thumbnailImage, dimensions: draft.dimensions, values: values)
                             addStoryDraft(engine: self.context.engine, item: draft)
                         }
                     }
-                } else if case let .draft(draft) = subject {
-                    if let thumbnailImage = generateScaledImage(image: resultImage, size: fittedSize) {
-                        removeStoryDraft(engine: self.context.engine, path: draft.path, delete: false)
-                        let draft = MediaEditorDraft(path: draft.path, isVideo: draft.isVideo, thumbnail: thumbnailImage, dimensions: draft.dimensions, values: values)
-                        addStoryDraft(engine: self.context.engine, item: draft)
-                    }
-                }
+                })
             }
         } else {
             if case let .draft(draft) = self.node.subject {
@@ -1758,7 +1761,7 @@
                 guard let self else {
                     return
                 }
-                let configuration = recommendedVideoExportConfiguration(values: mediaEditor.values)
+                let configuration = recommendedVideoExportConfiguration(values: mediaEditor.values, frameRate: 60.0)
                 let outputPath = NSTemporaryDirectory() + "\(Int64.random(in: 0 ..< .max)).mp4"
                 let videoExport = MediaEditorVideoExport(account: self.context.account, subject: exportSubject, configuration: configuration, outputPath: outputPath)
                 self.videoExport = videoExport
