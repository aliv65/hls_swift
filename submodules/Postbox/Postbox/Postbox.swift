--- conflicted
+++ resolved
@@ -86,15 +86,9 @@
         self.postbox?.withAllMessages(peerId: peerId, namespace: namespace, f)
     }
     
-<<<<<<< HEAD
-    public func clearHistory(_ peerId: PeerId, namespaces: MessageIdNamespaces) {
-        assert(!self.disposed)
-        self.postbox?.clearHistory(peerId, namespaces: namespaces)
-=======
-    public func clearHistory(_ peerId: PeerId, forEachMedia: (Media) -> Void) {
-        assert(!self.disposed)
-        self.postbox?.clearHistory(peerId, forEachMedia: forEachMedia)
->>>>>>> 7e2e86b3
+    public func clearHistory(_ peerId: PeerId, namespaces: MessageIdNamespaces, forEachMedia: (Media) -> Void) {
+        assert(!self.disposed)
+        self.postbox?.clearHistory(peerId, namespaces: namespaces, forEachMedia: forEachMedia)
     }
     
     public func removeAllMessagesWithAuthor(_ peerId: PeerId, authorId: PeerId, namespace: MessageId.Namespace, forEachMedia: (Media) -> Void) {
@@ -1525,15 +1519,9 @@
         }
     }
     
-<<<<<<< HEAD
-    fileprivate func clearHistory(_ peerId: PeerId, namespaces: MessageIdNamespaces) {
-        self.messageHistoryTable.clearHistory(peerId: peerId, namespaces: namespaces, operationsByPeerId: &self.currentOperationsByPeerId, updatedMedia: &self.currentUpdatedMedia, unsentMessageOperations: &currentUnsentOperations, updatedPeerReadStateOperations: &self.currentUpdatedSynchronizeReadStateOperations, globalTagsOperations: &self.currentGlobalTagsOperations, pendingActionsOperations: &self.currentPendingMessageActionsOperations, updatedMessageActionsSummaries: &self.currentUpdatedMessageActionsSummaries, updatedMessageTagSummaries: &self.currentUpdatedMessageTagSummaries, invalidateMessageTagSummaries: &self.currentInvalidateMessageTagSummaries, localTagsOperations: &self.currentLocalTagsOperations)
+    fileprivate func clearHistory(_ peerId: PeerId, namespaces: MessageIdNamespaces, forEachMedia: (Media) -> Void) {
+        self.messageHistoryTable.clearHistory(peerId: peerId, namespaces: namespaces, operationsByPeerId: &self.currentOperationsByPeerId, updatedMedia: &self.currentUpdatedMedia, unsentMessageOperations: &currentUnsentOperations, updatedPeerReadStateOperations: &self.currentUpdatedSynchronizeReadStateOperations, globalTagsOperations: &self.currentGlobalTagsOperations, pendingActionsOperations: &self.currentPendingMessageActionsOperations, updatedMessageActionsSummaries: &self.currentUpdatedMessageActionsSummaries, updatedMessageTagSummaries: &self.currentUpdatedMessageTagSummaries, invalidateMessageTagSummaries: &self.currentInvalidateMessageTagSummaries, localTagsOperations: &self.currentLocalTagsOperations, forEachMedia: forEachMedia)
         for namespace in self.messageHistoryHoleIndexTable.existingNamespaces(peerId: peerId, holeSpace: .everywhere) where namespaces.contains(namespace) {
-=======
-    fileprivate func clearHistory(_ peerId: PeerId, forEachMedia: (Media) -> Void) {
-        self.messageHistoryTable.clearHistory(peerId: peerId, operationsByPeerId: &self.currentOperationsByPeerId, updatedMedia: &self.currentUpdatedMedia, unsentMessageOperations: &currentUnsentOperations, updatedPeerReadStateOperations: &self.currentUpdatedSynchronizeReadStateOperations, globalTagsOperations: &self.currentGlobalTagsOperations, pendingActionsOperations: &self.currentPendingMessageActionsOperations, updatedMessageActionsSummaries: &self.currentUpdatedMessageActionsSummaries, updatedMessageTagSummaries: &self.currentUpdatedMessageTagSummaries, invalidateMessageTagSummaries: &self.currentInvalidateMessageTagSummaries, localTagsOperations: &self.currentLocalTagsOperations, forEachMedia: forEachMedia)
-        for namespace in self.messageHistoryHoleIndexTable.existingNamespaces(peerId: peerId, holeSpace: .everywhere) {
->>>>>>> 7e2e86b3
             self.messageHistoryHoleIndexTable.remove(peerId: peerId, namespace: namespace, space: .everywhere, range: 1 ... Int32.max - 1, operations: &self.currentPeerHoleOperations)
         }
     }
