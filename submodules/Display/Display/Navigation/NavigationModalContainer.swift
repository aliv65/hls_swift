--- conflicted
+++ resolved
@@ -325,21 +325,19 @@
                 self.container.cornerRadius = 10.0
             }
             
-<<<<<<< HEAD
             var topInset: CGFloat = 10.0
             if self.flat, let preferredSize = controllers.last?.preferredContentSizeForLayout(layout) {
                 topInset = layout.size.height - preferredSize.height
             }
             if let statusBarHeight = layout.statusBarHeight {
                 topInset += statusBarHeight
-=======
+
             if #available(iOS 11.0, *) {
                 if layout.safeInsets.bottom.isZero {
                     self.container.layer.maskedCorners = [.layerMinXMinYCorner, .layerMaxXMinYCorner]
                 } else {
                     self.container.layer.maskedCorners = [.layerMinXMinYCorner, .layerMaxXMinYCorner, .layerMinXMaxYCorner, .layerMaxXMaxYCorner]
                 }
->>>>>>> cf4a1e8c
             }
             
             var topInset: CGFloat
