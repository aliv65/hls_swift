--- conflicted
+++ resolved
@@ -62,11 +62,8 @@
     case `default`
     case master
     case modal
-<<<<<<< HEAD
     case flatModal
-=======
     case standaloneModal
->>>>>>> cf4a1e8c
     case modalInLargeLayout
 }
 
