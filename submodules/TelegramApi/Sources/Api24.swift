--- conflicted
+++ resolved
@@ -1,6 +1,4 @@
 public extension Api.help {
-<<<<<<< HEAD
-=======
     enum AppUpdate: TypeConstructorDescription {
         case appUpdate(flags: Int32, id: Int32, version: String, text: String, entities: [Api.MessageEntity], document: Api.Document?, url: String?, sticker: Api.Document?)
         case noAppUpdate
@@ -145,7 +143,6 @@
     }
 }
 public extension Api.help {
->>>>>>> 67ce20f3
     enum Country: TypeConstructorDescription {
         case country(flags: Int32, iso2: String, defaultName: String, name: String?, countryCodes: [Api.help.CountryCode])
     
