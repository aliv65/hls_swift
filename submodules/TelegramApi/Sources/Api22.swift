public extension Api {
    enum WebPageAttribute: TypeConstructorDescription {
        case webPageAttributeTheme(flags: Int32, documents: [Api.Document]?, settings: Api.ThemeSettings?)
    
    public func serialize(_ buffer: Buffer, _ boxed: Swift.Bool) {
    switch self {
                case .webPageAttributeTheme(let flags, let documents, let settings):
                    if boxed {
                        buffer.appendInt32(1421174295)
                    }
                    serializeInt32(flags, buffer: buffer, boxed: false)
                    if Int(flags) & Int(1 << 0) != 0 {buffer.appendInt32(481674261)
                    buffer.appendInt32(Int32(documents!.count))
                    for item in documents! {
                        item.serialize(buffer, true)
                    }}
                    if Int(flags) & Int(1 << 1) != 0 {settings!.serialize(buffer, true)}
                    break
    }
    }
    
    public func descriptionFields() -> (String, [(String, Any)]) {
        switch self {
                case .webPageAttributeTheme(let flags, let documents, let settings):
                return ("webPageAttributeTheme", [("flags", String(describing: flags)), ("documents", String(describing: documents)), ("settings", String(describing: settings))])
    }
    }
    
        public static func parse_webPageAttributeTheme(_ reader: BufferReader) -> WebPageAttribute? {
            var _1: Int32?
            _1 = reader.readInt32()
            var _2: [Api.Document]?
            if Int(_1!) & Int(1 << 0) != 0 {if let _ = reader.readInt32() {
                _2 = Api.parseVector(reader, elementSignature: 0, elementType: Api.Document.self)
            } }
            var _3: Api.ThemeSettings?
            if Int(_1!) & Int(1 << 1) != 0 {if let signature = reader.readInt32() {
                _3 = Api.parse(reader, signature: signature) as? Api.ThemeSettings
            } }
            let _c1 = _1 != nil
            let _c2 = (Int(_1!) & Int(1 << 0) == 0) || _2 != nil
            let _c3 = (Int(_1!) & Int(1 << 1) == 0) || _3 != nil
            if _c1 && _c2 && _c3 {
                return Api.WebPageAttribute.webPageAttributeTheme(flags: _1!, documents: _2, settings: _3)
            }
            else {
                return nil
            }
        }
    
    }
}
public extension Api {
    enum WebViewMessageSent: TypeConstructorDescription {
        case webViewMessageSent(flags: Int32, msgId: Api.InputBotInlineMessageID?)
    
    public func serialize(_ buffer: Buffer, _ boxed: Swift.Bool) {
    switch self {
                case .webViewMessageSent(let flags, let msgId):
                    if boxed {
                        buffer.appendInt32(211046684)
                    }
                    serializeInt32(flags, buffer: buffer, boxed: false)
                    if Int(flags) & Int(1 << 0) != 0 {msgId!.serialize(buffer, true)}
                    break
    }
    }
    
    public func descriptionFields() -> (String, [(String, Any)]) {
        switch self {
                case .webViewMessageSent(let flags, let msgId):
                return ("webViewMessageSent", [("flags", String(describing: flags)), ("msgId", String(describing: msgId))])
    }
    }
    
        public static func parse_webViewMessageSent(_ reader: BufferReader) -> WebViewMessageSent? {
            var _1: Int32?
            _1 = reader.readInt32()
            var _2: Api.InputBotInlineMessageID?
            if Int(_1!) & Int(1 << 0) != 0 {if let signature = reader.readInt32() {
                _2 = Api.parse(reader, signature: signature) as? Api.InputBotInlineMessageID
            } }
            let _c1 = _1 != nil
            let _c2 = (Int(_1!) & Int(1 << 0) == 0) || _2 != nil
            if _c1 && _c2 {
                return Api.WebViewMessageSent.webViewMessageSent(flags: _1!, msgId: _2)
            }
            else {
                return nil
            }
        }
    
    }
}
public extension Api {
    enum WebViewResult: TypeConstructorDescription {
        case webViewResultUrl(queryId: Int64, url: String)
    
    public func serialize(_ buffer: Buffer, _ boxed: Swift.Bool) {
    switch self {
                case .webViewResultUrl(let queryId, let url):
                    if boxed {
                        buffer.appendInt32(202659196)
                    }
                    serializeInt64(queryId, buffer: buffer, boxed: false)
                    serializeString(url, buffer: buffer, boxed: false)
                    break
    }
    }
    
    public func descriptionFields() -> (String, [(String, Any)]) {
        switch self {
                case .webViewResultUrl(let queryId, let url):
                return ("webViewResultUrl", [("queryId", String(describing: queryId)), ("url", String(describing: url))])
    }
    }
    
        public static func parse_webViewResultUrl(_ reader: BufferReader) -> WebViewResult? {
            var _1: Int64?
            _1 = reader.readInt64()
            var _2: String?
            _2 = parseString(reader)
            let _c1 = _1 != nil
            let _c2 = _2 != nil
            if _c1 && _c2 {
                return Api.WebViewResult.webViewResultUrl(queryId: _1!, url: _2!)
            }
            else {
                return nil
            }
        }
    
    }
}
public extension Api.account {
    enum AuthorizationForm: TypeConstructorDescription {
        case authorizationForm(flags: Int32, requiredTypes: [Api.SecureRequiredType], values: [Api.SecureValue], errors: [Api.SecureValueError], users: [Api.User], privacyPolicyUrl: String?)
    
    public func serialize(_ buffer: Buffer, _ boxed: Swift.Bool) {
    switch self {
                case .authorizationForm(let flags, let requiredTypes, let values, let errors, let users, let privacyPolicyUrl):
                    if boxed {
                        buffer.appendInt32(-1389486888)
                    }
                    serializeInt32(flags, buffer: buffer, boxed: false)
                    buffer.appendInt32(481674261)
                    buffer.appendInt32(Int32(requiredTypes.count))
                    for item in requiredTypes {
                        item.serialize(buffer, true)
                    }
                    buffer.appendInt32(481674261)
                    buffer.appendInt32(Int32(values.count))
                    for item in values {
                        item.serialize(buffer, true)
                    }
                    buffer.appendInt32(481674261)
                    buffer.appendInt32(Int32(errors.count))
                    for item in errors {
                        item.serialize(buffer, true)
                    }
                    buffer.appendInt32(481674261)
                    buffer.appendInt32(Int32(users.count))
                    for item in users {
                        item.serialize(buffer, true)
                    }
                    if Int(flags) & Int(1 << 0) != 0 {serializeString(privacyPolicyUrl!, buffer: buffer, boxed: false)}
                    break
    }
    }
    
    public func descriptionFields() -> (String, [(String, Any)]) {
        switch self {
                case .authorizationForm(let flags, let requiredTypes, let values, let errors, let users, let privacyPolicyUrl):
                return ("authorizationForm", [("flags", String(describing: flags)), ("requiredTypes", String(describing: requiredTypes)), ("values", String(describing: values)), ("errors", String(describing: errors)), ("users", String(describing: users)), ("privacyPolicyUrl", String(describing: privacyPolicyUrl))])
    }
    }
    
        public static func parse_authorizationForm(_ reader: BufferReader) -> AuthorizationForm? {
            var _1: Int32?
            _1 = reader.readInt32()
            var _2: [Api.SecureRequiredType]?
            if let _ = reader.readInt32() {
                _2 = Api.parseVector(reader, elementSignature: 0, elementType: Api.SecureRequiredType.self)
            }
            var _3: [Api.SecureValue]?
            if let _ = reader.readInt32() {
                _3 = Api.parseVector(reader, elementSignature: 0, elementType: Api.SecureValue.self)
            }
            var _4: [Api.SecureValueError]?
            if let _ = reader.readInt32() {
                _4 = Api.parseVector(reader, elementSignature: 0, elementType: Api.SecureValueError.self)
            }
            var _5: [Api.User]?
            if let _ = reader.readInt32() {
                _5 = Api.parseVector(reader, elementSignature: 0, elementType: Api.User.self)
            }
            var _6: String?
            if Int(_1!) & Int(1 << 0) != 0 {_6 = parseString(reader) }
            let _c1 = _1 != nil
            let _c2 = _2 != nil
            let _c3 = _3 != nil
            let _c4 = _4 != nil
            let _c5 = _5 != nil
            let _c6 = (Int(_1!) & Int(1 << 0) == 0) || _6 != nil
            if _c1 && _c2 && _c3 && _c4 && _c5 && _c6 {
                return Api.account.AuthorizationForm.authorizationForm(flags: _1!, requiredTypes: _2!, values: _3!, errors: _4!, users: _5!, privacyPolicyUrl: _6)
            }
            else {
                return nil
            }
        }
    
    }
}
public extension Api.account {
    enum Authorizations: TypeConstructorDescription {
        case authorizations(authorizationTtlDays: Int32, authorizations: [Api.Authorization])
    
    public func serialize(_ buffer: Buffer, _ boxed: Swift.Bool) {
    switch self {
                case .authorizations(let authorizationTtlDays, let authorizations):
                    if boxed {
                        buffer.appendInt32(1275039392)
                    }
                    serializeInt32(authorizationTtlDays, buffer: buffer, boxed: false)
                    buffer.appendInt32(481674261)
                    buffer.appendInt32(Int32(authorizations.count))
                    for item in authorizations {
                        item.serialize(buffer, true)
                    }
                    break
    }
    }
    
    public func descriptionFields() -> (String, [(String, Any)]) {
        switch self {
                case .authorizations(let authorizationTtlDays, let authorizations):
                return ("authorizations", [("authorizationTtlDays", String(describing: authorizationTtlDays)), ("authorizations", String(describing: authorizations))])
    }
    }
    
        public static func parse_authorizations(_ reader: BufferReader) -> Authorizations? {
            var _1: Int32?
            _1 = reader.readInt32()
            var _2: [Api.Authorization]?
            if let _ = reader.readInt32() {
                _2 = Api.parseVector(reader, elementSignature: 0, elementType: Api.Authorization.self)
            }
            let _c1 = _1 != nil
            let _c2 = _2 != nil
            if _c1 && _c2 {
                return Api.account.Authorizations.authorizations(authorizationTtlDays: _1!, authorizations: _2!)
            }
            else {
                return nil
            }
        }
    
    }
}
public extension Api.account {
    enum AutoDownloadSettings: TypeConstructorDescription {
        case autoDownloadSettings(low: Api.AutoDownloadSettings, medium: Api.AutoDownloadSettings, high: Api.AutoDownloadSettings)
    
    public func serialize(_ buffer: Buffer, _ boxed: Swift.Bool) {
    switch self {
                case .autoDownloadSettings(let low, let medium, let high):
                    if boxed {
                        buffer.appendInt32(1674235686)
                    }
                    low.serialize(buffer, true)
                    medium.serialize(buffer, true)
                    high.serialize(buffer, true)
                    break
    }
    }
    
    public func descriptionFields() -> (String, [(String, Any)]) {
        switch self {
                case .autoDownloadSettings(let low, let medium, let high):
                return ("autoDownloadSettings", [("low", String(describing: low)), ("medium", String(describing: medium)), ("high", String(describing: high))])
    }
    }
    
        public static func parse_autoDownloadSettings(_ reader: BufferReader) -> AutoDownloadSettings? {
            var _1: Api.AutoDownloadSettings?
            if let signature = reader.readInt32() {
                _1 = Api.parse(reader, signature: signature) as? Api.AutoDownloadSettings
            }
            var _2: Api.AutoDownloadSettings?
            if let signature = reader.readInt32() {
                _2 = Api.parse(reader, signature: signature) as? Api.AutoDownloadSettings
            }
            var _3: Api.AutoDownloadSettings?
            if let signature = reader.readInt32() {
                _3 = Api.parse(reader, signature: signature) as? Api.AutoDownloadSettings
            }
            let _c1 = _1 != nil
            let _c2 = _2 != nil
            let _c3 = _3 != nil
            if _c1 && _c2 && _c3 {
                return Api.account.AutoDownloadSettings.autoDownloadSettings(low: _1!, medium: _2!, high: _3!)
            }
            else {
                return nil
            }
        }
    
    }
}
public extension Api.account {
    enum ContentSettings: TypeConstructorDescription {
        case contentSettings(flags: Int32)
    
    public func serialize(_ buffer: Buffer, _ boxed: Swift.Bool) {
    switch self {
                case .contentSettings(let flags):
                    if boxed {
                        buffer.appendInt32(1474462241)
                    }
                    serializeInt32(flags, buffer: buffer, boxed: false)
                    break
    }
    }
    
    public func descriptionFields() -> (String, [(String, Any)]) {
        switch self {
                case .contentSettings(let flags):
                return ("contentSettings", [("flags", String(describing: flags))])
    }
    }
    
        public static func parse_contentSettings(_ reader: BufferReader) -> ContentSettings? {
            var _1: Int32?
            _1 = reader.readInt32()
            let _c1 = _1 != nil
            if _c1 {
                return Api.account.ContentSettings.contentSettings(flags: _1!)
            }
            else {
                return nil
            }
        }
    
    }
}
public extension Api.account {
    enum EmailVerified: TypeConstructorDescription {
        case emailVerified(email: String)
        case emailVerifiedLogin(email: String, sentCode: Api.auth.SentCode)
    
    public func serialize(_ buffer: Buffer, _ boxed: Swift.Bool) {
    switch self {
                case .emailVerified(let email):
                    if boxed {
                        buffer.appendInt32(731303195)
                    }
                    serializeString(email, buffer: buffer, boxed: false)
                    break
                case .emailVerifiedLogin(let email, let sentCode):
                    if boxed {
                        buffer.appendInt32(-507835039)
                    }
                    serializeString(email, buffer: buffer, boxed: false)
                    sentCode.serialize(buffer, true)
                    break
    }
    }
    
    public func descriptionFields() -> (String, [(String, Any)]) {
        switch self {
                case .emailVerified(let email):
                return ("emailVerified", [("email", String(describing: email))])
                case .emailVerifiedLogin(let email, let sentCode):
                return ("emailVerifiedLogin", [("email", String(describing: email)), ("sentCode", String(describing: sentCode))])
    }
    }
    
        public static func parse_emailVerified(_ reader: BufferReader) -> EmailVerified? {
            var _1: String?
            _1 = parseString(reader)
            let _c1 = _1 != nil
            if _c1 {
                return Api.account.EmailVerified.emailVerified(email: _1!)
            }
            else {
                return nil
            }
        }
        public static func parse_emailVerifiedLogin(_ reader: BufferReader) -> EmailVerified? {
            var _1: String?
            _1 = parseString(reader)
            var _2: Api.auth.SentCode?
            if let signature = reader.readInt32() {
                _2 = Api.parse(reader, signature: signature) as? Api.auth.SentCode
            }
            let _c1 = _1 != nil
            let _c2 = _2 != nil
            if _c1 && _c2 {
                return Api.account.EmailVerified.emailVerifiedLogin(email: _1!, sentCode: _2!)
            }
            else {
                return nil
            }
        }
    
    }
}
public extension Api.account {
<<<<<<< HEAD
=======
    enum EmojiStatuses: TypeConstructorDescription {
        case emojiStatuses(hash: Int64, statuses: [Api.EmojiStatus])
        case emojiStatusesNotModified
    
    public func serialize(_ buffer: Buffer, _ boxed: Swift.Bool) {
    switch self {
                case .emojiStatuses(let hash, let statuses):
                    if boxed {
                        buffer.appendInt32(-1866176559)
                    }
                    serializeInt64(hash, buffer: buffer, boxed: false)
                    buffer.appendInt32(481674261)
                    buffer.appendInt32(Int32(statuses.count))
                    for item in statuses {
                        item.serialize(buffer, true)
                    }
                    break
                case .emojiStatusesNotModified:
                    if boxed {
                        buffer.appendInt32(-796072379)
                    }
                    
                    break
    }
    }
    
    public func descriptionFields() -> (String, [(String, Any)]) {
        switch self {
                case .emojiStatuses(let hash, let statuses):
                return ("emojiStatuses", [("hash", String(describing: hash)), ("statuses", String(describing: statuses))])
                case .emojiStatusesNotModified:
                return ("emojiStatusesNotModified", [])
    }
    }
    
        public static func parse_emojiStatuses(_ reader: BufferReader) -> EmojiStatuses? {
            var _1: Int64?
            _1 = reader.readInt64()
            var _2: [Api.EmojiStatus]?
            if let _ = reader.readInt32() {
                _2 = Api.parseVector(reader, elementSignature: 0, elementType: Api.EmojiStatus.self)
            }
            let _c1 = _1 != nil
            let _c2 = _2 != nil
            if _c1 && _c2 {
                return Api.account.EmojiStatuses.emojiStatuses(hash: _1!, statuses: _2!)
            }
            else {
                return nil
            }
        }
        public static func parse_emojiStatusesNotModified(_ reader: BufferReader) -> EmojiStatuses? {
            return Api.account.EmojiStatuses.emojiStatusesNotModified
        }
    
    }
}
public extension Api.account {
>>>>>>> 67ce20f3
    enum Password: TypeConstructorDescription {
        case password(flags: Int32, currentAlgo: Api.PasswordKdfAlgo?, srpB: Buffer?, srpId: Int64?, hint: String?, emailUnconfirmedPattern: String?, newAlgo: Api.PasswordKdfAlgo, newSecureAlgo: Api.SecurePasswordKdfAlgo, secureRandom: Buffer, pendingResetDate: Int32?, loginEmailPattern: String?)
    
    public func serialize(_ buffer: Buffer, _ boxed: Swift.Bool) {
    switch self {
                case .password(let flags, let currentAlgo, let srpB, let srpId, let hint, let emailUnconfirmedPattern, let newAlgo, let newSecureAlgo, let secureRandom, let pendingResetDate, let loginEmailPattern):
                    if boxed {
                        buffer.appendInt32(-1787080453)
                    }
                    serializeInt32(flags, buffer: buffer, boxed: false)
                    if Int(flags) & Int(1 << 2) != 0 {currentAlgo!.serialize(buffer, true)}
                    if Int(flags) & Int(1 << 2) != 0 {serializeBytes(srpB!, buffer: buffer, boxed: false)}
                    if Int(flags) & Int(1 << 2) != 0 {serializeInt64(srpId!, buffer: buffer, boxed: false)}
                    if Int(flags) & Int(1 << 3) != 0 {serializeString(hint!, buffer: buffer, boxed: false)}
                    if Int(flags) & Int(1 << 4) != 0 {serializeString(emailUnconfirmedPattern!, buffer: buffer, boxed: false)}
                    newAlgo.serialize(buffer, true)
                    newSecureAlgo.serialize(buffer, true)
                    serializeBytes(secureRandom, buffer: buffer, boxed: false)
                    if Int(flags) & Int(1 << 5) != 0 {serializeInt32(pendingResetDate!, buffer: buffer, boxed: false)}
                    if Int(flags) & Int(1 << 6) != 0 {serializeString(loginEmailPattern!, buffer: buffer, boxed: false)}
                    break
    }
    }
    
    public func descriptionFields() -> (String, [(String, Any)]) {
        switch self {
                case .password(let flags, let currentAlgo, let srpB, let srpId, let hint, let emailUnconfirmedPattern, let newAlgo, let newSecureAlgo, let secureRandom, let pendingResetDate, let loginEmailPattern):
                return ("password", [("flags", String(describing: flags)), ("currentAlgo", String(describing: currentAlgo)), ("srpB", String(describing: srpB)), ("srpId", String(describing: srpId)), ("hint", String(describing: hint)), ("emailUnconfirmedPattern", String(describing: emailUnconfirmedPattern)), ("newAlgo", String(describing: newAlgo)), ("newSecureAlgo", String(describing: newSecureAlgo)), ("secureRandom", String(describing: secureRandom)), ("pendingResetDate", String(describing: pendingResetDate)), ("loginEmailPattern", String(describing: loginEmailPattern))])
    }
    }
    
        public static func parse_password(_ reader: BufferReader) -> Password? {
            var _1: Int32?
            _1 = reader.readInt32()
            var _2: Api.PasswordKdfAlgo?
            if Int(_1!) & Int(1 << 2) != 0 {if let signature = reader.readInt32() {
                _2 = Api.parse(reader, signature: signature) as? Api.PasswordKdfAlgo
            } }
            var _3: Buffer?
            if Int(_1!) & Int(1 << 2) != 0 {_3 = parseBytes(reader) }
            var _4: Int64?
            if Int(_1!) & Int(1 << 2) != 0 {_4 = reader.readInt64() }
            var _5: String?
            if Int(_1!) & Int(1 << 3) != 0 {_5 = parseString(reader) }
            var _6: String?
            if Int(_1!) & Int(1 << 4) != 0 {_6 = parseString(reader) }
            var _7: Api.PasswordKdfAlgo?
            if let signature = reader.readInt32() {
                _7 = Api.parse(reader, signature: signature) as? Api.PasswordKdfAlgo
            }
            var _8: Api.SecurePasswordKdfAlgo?
            if let signature = reader.readInt32() {
                _8 = Api.parse(reader, signature: signature) as? Api.SecurePasswordKdfAlgo
            }
            var _9: Buffer?
            _9 = parseBytes(reader)
            var _10: Int32?
            if Int(_1!) & Int(1 << 5) != 0 {_10 = reader.readInt32() }
            var _11: String?
            if Int(_1!) & Int(1 << 6) != 0 {_11 = parseString(reader) }
            let _c1 = _1 != nil
            let _c2 = (Int(_1!) & Int(1 << 2) == 0) || _2 != nil
            let _c3 = (Int(_1!) & Int(1 << 2) == 0) || _3 != nil
            let _c4 = (Int(_1!) & Int(1 << 2) == 0) || _4 != nil
            let _c5 = (Int(_1!) & Int(1 << 3) == 0) || _5 != nil
            let _c6 = (Int(_1!) & Int(1 << 4) == 0) || _6 != nil
            let _c7 = _7 != nil
            let _c8 = _8 != nil
            let _c9 = _9 != nil
            let _c10 = (Int(_1!) & Int(1 << 5) == 0) || _10 != nil
            let _c11 = (Int(_1!) & Int(1 << 6) == 0) || _11 != nil
            if _c1 && _c2 && _c3 && _c4 && _c5 && _c6 && _c7 && _c8 && _c9 && _c10 && _c11 {
                return Api.account.Password.password(flags: _1!, currentAlgo: _2, srpB: _3, srpId: _4, hint: _5, emailUnconfirmedPattern: _6, newAlgo: _7!, newSecureAlgo: _8!, secureRandom: _9!, pendingResetDate: _10, loginEmailPattern: _11)
            }
            else {
                return nil
            }
        }
    
    }
}
public extension Api.account {
    enum PasswordInputSettings: TypeConstructorDescription {
        case passwordInputSettings(flags: Int32, newAlgo: Api.PasswordKdfAlgo?, newPasswordHash: Buffer?, hint: String?, email: String?, newSecureSettings: Api.SecureSecretSettings?)
    
    public func serialize(_ buffer: Buffer, _ boxed: Swift.Bool) {
    switch self {
                case .passwordInputSettings(let flags, let newAlgo, let newPasswordHash, let hint, let email, let newSecureSettings):
                    if boxed {
                        buffer.appendInt32(-1036572727)
                    }
                    serializeInt32(flags, buffer: buffer, boxed: false)
                    if Int(flags) & Int(1 << 0) != 0 {newAlgo!.serialize(buffer, true)}
                    if Int(flags) & Int(1 << 0) != 0 {serializeBytes(newPasswordHash!, buffer: buffer, boxed: false)}
                    if Int(flags) & Int(1 << 0) != 0 {serializeString(hint!, buffer: buffer, boxed: false)}
                    if Int(flags) & Int(1 << 1) != 0 {serializeString(email!, buffer: buffer, boxed: false)}
                    if Int(flags) & Int(1 << 2) != 0 {newSecureSettings!.serialize(buffer, true)}
                    break
    }
    }
    
    public func descriptionFields() -> (String, [(String, Any)]) {
        switch self {
                case .passwordInputSettings(let flags, let newAlgo, let newPasswordHash, let hint, let email, let newSecureSettings):
                return ("passwordInputSettings", [("flags", String(describing: flags)), ("newAlgo", String(describing: newAlgo)), ("newPasswordHash", String(describing: newPasswordHash)), ("hint", String(describing: hint)), ("email", String(describing: email)), ("newSecureSettings", String(describing: newSecureSettings))])
    }
    }
    
        public static func parse_passwordInputSettings(_ reader: BufferReader) -> PasswordInputSettings? {
            var _1: Int32?
            _1 = reader.readInt32()
            var _2: Api.PasswordKdfAlgo?
            if Int(_1!) & Int(1 << 0) != 0 {if let signature = reader.readInt32() {
                _2 = Api.parse(reader, signature: signature) as? Api.PasswordKdfAlgo
            } }
            var _3: Buffer?
            if Int(_1!) & Int(1 << 0) != 0 {_3 = parseBytes(reader) }
            var _4: String?
            if Int(_1!) & Int(1 << 0) != 0 {_4 = parseString(reader) }
            var _5: String?
            if Int(_1!) & Int(1 << 1) != 0 {_5 = parseString(reader) }
            var _6: Api.SecureSecretSettings?
            if Int(_1!) & Int(1 << 2) != 0 {if let signature = reader.readInt32() {
                _6 = Api.parse(reader, signature: signature) as? Api.SecureSecretSettings
            } }
            let _c1 = _1 != nil
            let _c2 = (Int(_1!) & Int(1 << 0) == 0) || _2 != nil
            let _c3 = (Int(_1!) & Int(1 << 0) == 0) || _3 != nil
            let _c4 = (Int(_1!) & Int(1 << 0) == 0) || _4 != nil
            let _c5 = (Int(_1!) & Int(1 << 1) == 0) || _5 != nil
            let _c6 = (Int(_1!) & Int(1 << 2) == 0) || _6 != nil
            if _c1 && _c2 && _c3 && _c4 && _c5 && _c6 {
                return Api.account.PasswordInputSettings.passwordInputSettings(flags: _1!, newAlgo: _2, newPasswordHash: _3, hint: _4, email: _5, newSecureSettings: _6)
            }
            else {
                return nil
            }
        }
    
    }
}
public extension Api.account {
    enum PasswordSettings: TypeConstructorDescription {
        case passwordSettings(flags: Int32, email: String?, secureSettings: Api.SecureSecretSettings?)
    
    public func serialize(_ buffer: Buffer, _ boxed: Swift.Bool) {
    switch self {
                case .passwordSettings(let flags, let email, let secureSettings):
                    if boxed {
                        buffer.appendInt32(-1705233435)
                    }
                    serializeInt32(flags, buffer: buffer, boxed: false)
                    if Int(flags) & Int(1 << 0) != 0 {serializeString(email!, buffer: buffer, boxed: false)}
                    if Int(flags) & Int(1 << 1) != 0 {secureSettings!.serialize(buffer, true)}
                    break
    }
    }
    
    public func descriptionFields() -> (String, [(String, Any)]) {
        switch self {
                case .passwordSettings(let flags, let email, let secureSettings):
                return ("passwordSettings", [("flags", String(describing: flags)), ("email", String(describing: email)), ("secureSettings", String(describing: secureSettings))])
    }
    }
    
        public static func parse_passwordSettings(_ reader: BufferReader) -> PasswordSettings? {
            var _1: Int32?
            _1 = reader.readInt32()
            var _2: String?
            if Int(_1!) & Int(1 << 0) != 0 {_2 = parseString(reader) }
            var _3: Api.SecureSecretSettings?
            if Int(_1!) & Int(1 << 1) != 0 {if let signature = reader.readInt32() {
                _3 = Api.parse(reader, signature: signature) as? Api.SecureSecretSettings
            } }
            let _c1 = _1 != nil
            let _c2 = (Int(_1!) & Int(1 << 0) == 0) || _2 != nil
            let _c3 = (Int(_1!) & Int(1 << 1) == 0) || _3 != nil
            if _c1 && _c2 && _c3 {
                return Api.account.PasswordSettings.passwordSettings(flags: _1!, email: _2, secureSettings: _3)
            }
            else {
                return nil
            }
        }
    
    }
}
public extension Api.account {
    enum PrivacyRules: TypeConstructorDescription {
        case privacyRules(rules: [Api.PrivacyRule], chats: [Api.Chat], users: [Api.User])
    
    public func serialize(_ buffer: Buffer, _ boxed: Swift.Bool) {
    switch self {
                case .privacyRules(let rules, let chats, let users):
                    if boxed {
                        buffer.appendInt32(1352683077)
                    }
                    buffer.appendInt32(481674261)
                    buffer.appendInt32(Int32(rules.count))
                    for item in rules {
                        item.serialize(buffer, true)
                    }
                    buffer.appendInt32(481674261)
                    buffer.appendInt32(Int32(chats.count))
                    for item in chats {
                        item.serialize(buffer, true)
                    }
                    buffer.appendInt32(481674261)
                    buffer.appendInt32(Int32(users.count))
                    for item in users {
                        item.serialize(buffer, true)
                    }
                    break
    }
    }
    
    public func descriptionFields() -> (String, [(String, Any)]) {
        switch self {
                case .privacyRules(let rules, let chats, let users):
                return ("privacyRules", [("rules", String(describing: rules)), ("chats", String(describing: chats)), ("users", String(describing: users))])
    }
    }
    
        public static func parse_privacyRules(_ reader: BufferReader) -> PrivacyRules? {
            var _1: [Api.PrivacyRule]?
            if let _ = reader.readInt32() {
                _1 = Api.parseVector(reader, elementSignature: 0, elementType: Api.PrivacyRule.self)
            }
            var _2: [Api.Chat]?
            if let _ = reader.readInt32() {
                _2 = Api.parseVector(reader, elementSignature: 0, elementType: Api.Chat.self)
            }
            var _3: [Api.User]?
            if let _ = reader.readInt32() {
                _3 = Api.parseVector(reader, elementSignature: 0, elementType: Api.User.self)
            }
            let _c1 = _1 != nil
            let _c2 = _2 != nil
            let _c3 = _3 != nil
            if _c1 && _c2 && _c3 {
                return Api.account.PrivacyRules.privacyRules(rules: _1!, chats: _2!, users: _3!)
            }
            else {
                return nil
            }
        }
    
    }
}
public extension Api.account {
    enum ResetPasswordResult: TypeConstructorDescription {
        case resetPasswordFailedWait(retryDate: Int32)
        case resetPasswordOk
        case resetPasswordRequestedWait(untilDate: Int32)
    
    public func serialize(_ buffer: Buffer, _ boxed: Swift.Bool) {
    switch self {
                case .resetPasswordFailedWait(let retryDate):
                    if boxed {
                        buffer.appendInt32(-478701471)
                    }
                    serializeInt32(retryDate, buffer: buffer, boxed: false)
                    break
                case .resetPasswordOk:
                    if boxed {
                        buffer.appendInt32(-383330754)
                    }
                    
                    break
                case .resetPasswordRequestedWait(let untilDate):
                    if boxed {
                        buffer.appendInt32(-370148227)
                    }
                    serializeInt32(untilDate, buffer: buffer, boxed: false)
                    break
    }
    }
    
    public func descriptionFields() -> (String, [(String, Any)]) {
        switch self {
                case .resetPasswordFailedWait(let retryDate):
                return ("resetPasswordFailedWait", [("retryDate", String(describing: retryDate))])
                case .resetPasswordOk:
                return ("resetPasswordOk", [])
                case .resetPasswordRequestedWait(let untilDate):
                return ("resetPasswordRequestedWait", [("untilDate", String(describing: untilDate))])
    }
    }
    
        public static func parse_resetPasswordFailedWait(_ reader: BufferReader) -> ResetPasswordResult? {
            var _1: Int32?
            _1 = reader.readInt32()
            let _c1 = _1 != nil
            if _c1 {
                return Api.account.ResetPasswordResult.resetPasswordFailedWait(retryDate: _1!)
            }
            else {
                return nil
            }
        }
        public static func parse_resetPasswordOk(_ reader: BufferReader) -> ResetPasswordResult? {
            return Api.account.ResetPasswordResult.resetPasswordOk
        }
        public static func parse_resetPasswordRequestedWait(_ reader: BufferReader) -> ResetPasswordResult? {
            var _1: Int32?
            _1 = reader.readInt32()
            let _c1 = _1 != nil
            if _c1 {
                return Api.account.ResetPasswordResult.resetPasswordRequestedWait(untilDate: _1!)
            }
            else {
                return nil
            }
        }
    
    }
}
public extension Api.account {
    enum SavedRingtone: TypeConstructorDescription {
        case savedRingtone
        case savedRingtoneConverted(document: Api.Document)
    
    public func serialize(_ buffer: Buffer, _ boxed: Swift.Bool) {
    switch self {
                case .savedRingtone:
                    if boxed {
                        buffer.appendInt32(-1222230163)
                    }
                    
                    break
                case .savedRingtoneConverted(let document):
                    if boxed {
                        buffer.appendInt32(523271863)
                    }
                    document.serialize(buffer, true)
                    break
    }
    }
    
    public func descriptionFields() -> (String, [(String, Any)]) {
        switch self {
                case .savedRingtone:
                return ("savedRingtone", [])
                case .savedRingtoneConverted(let document):
                return ("savedRingtoneConverted", [("document", String(describing: document))])
    }
    }
    
        public static func parse_savedRingtone(_ reader: BufferReader) -> SavedRingtone? {
            return Api.account.SavedRingtone.savedRingtone
        }
        public static func parse_savedRingtoneConverted(_ reader: BufferReader) -> SavedRingtone? {
            var _1: Api.Document?
            if let signature = reader.readInt32() {
                _1 = Api.parse(reader, signature: signature) as? Api.Document
            }
            let _c1 = _1 != nil
            if _c1 {
                return Api.account.SavedRingtone.savedRingtoneConverted(document: _1!)
            }
            else {
                return nil
            }
        }
    
    }
}
public extension Api.account {
    enum SavedRingtones: TypeConstructorDescription {
        case savedRingtones(hash: Int64, ringtones: [Api.Document])
        case savedRingtonesNotModified
    
    public func serialize(_ buffer: Buffer, _ boxed: Swift.Bool) {
    switch self {
                case .savedRingtones(let hash, let ringtones):
                    if boxed {
                        buffer.appendInt32(-1041683259)
                    }
                    serializeInt64(hash, buffer: buffer, boxed: false)
                    buffer.appendInt32(481674261)
                    buffer.appendInt32(Int32(ringtones.count))
                    for item in ringtones {
                        item.serialize(buffer, true)
                    }
                    break
                case .savedRingtonesNotModified:
                    if boxed {
                        buffer.appendInt32(-67704655)
                    }
                    
                    break
    }
    }
    
    public func descriptionFields() -> (String, [(String, Any)]) {
        switch self {
                case .savedRingtones(let hash, let ringtones):
                return ("savedRingtones", [("hash", String(describing: hash)), ("ringtones", String(describing: ringtones))])
                case .savedRingtonesNotModified:
                return ("savedRingtonesNotModified", [])
    }
    }
    
        public static func parse_savedRingtones(_ reader: BufferReader) -> SavedRingtones? {
            var _1: Int64?
            _1 = reader.readInt64()
            var _2: [Api.Document]?
            if let _ = reader.readInt32() {
                _2 = Api.parseVector(reader, elementSignature: 0, elementType: Api.Document.self)
            }
            let _c1 = _1 != nil
            let _c2 = _2 != nil
            if _c1 && _c2 {
                return Api.account.SavedRingtones.savedRingtones(hash: _1!, ringtones: _2!)
            }
            else {
                return nil
            }
        }
        public static func parse_savedRingtonesNotModified(_ reader: BufferReader) -> SavedRingtones? {
            return Api.account.SavedRingtones.savedRingtonesNotModified
        }
    
    }
}
public extension Api.account {
    enum SentEmailCode: TypeConstructorDescription {
        case sentEmailCode(emailPattern: String, length: Int32)
    
    public func serialize(_ buffer: Buffer, _ boxed: Swift.Bool) {
    switch self {
                case .sentEmailCode(let emailPattern, let length):
                    if boxed {
                        buffer.appendInt32(-2128640689)
                    }
                    serializeString(emailPattern, buffer: buffer, boxed: false)
                    serializeInt32(length, buffer: buffer, boxed: false)
                    break
    }
    }
    
    public func descriptionFields() -> (String, [(String, Any)]) {
        switch self {
                case .sentEmailCode(let emailPattern, let length):
                return ("sentEmailCode", [("emailPattern", String(describing: emailPattern)), ("length", String(describing: length))])
    }
    }
    
        public static func parse_sentEmailCode(_ reader: BufferReader) -> SentEmailCode? {
            var _1: String?
            _1 = parseString(reader)
            var _2: Int32?
            _2 = reader.readInt32()
            let _c1 = _1 != nil
            let _c2 = _2 != nil
            if _c1 && _c2 {
                return Api.account.SentEmailCode.sentEmailCode(emailPattern: _1!, length: _2!)
            }
            else {
                return nil
            }
        }
    
    }
}
public extension Api.account {
    enum Takeout: TypeConstructorDescription {
        case takeout(id: Int64)
    
    public func serialize(_ buffer: Buffer, _ boxed: Swift.Bool) {
    switch self {
                case .takeout(let id):
                    if boxed {
                        buffer.appendInt32(1304052993)
                    }
                    serializeInt64(id, buffer: buffer, boxed: false)
                    break
    }
    }
    
    public func descriptionFields() -> (String, [(String, Any)]) {
        switch self {
                case .takeout(let id):
                return ("takeout", [("id", String(describing: id))])
    }
    }
    
        public static func parse_takeout(_ reader: BufferReader) -> Takeout? {
            var _1: Int64?
            _1 = reader.readInt64()
            let _c1 = _1 != nil
            if _c1 {
                return Api.account.Takeout.takeout(id: _1!)
            }
            else {
                return nil
            }
        }
    
    }
}
public extension Api.account {
    enum Themes: TypeConstructorDescription {
        case themes(hash: Int64, themes: [Api.Theme])
        case themesNotModified
    
    public func serialize(_ buffer: Buffer, _ boxed: Swift.Bool) {
    switch self {
                case .themes(let hash, let themes):
                    if boxed {
                        buffer.appendInt32(-1707242387)
                    }
                    serializeInt64(hash, buffer: buffer, boxed: false)
                    buffer.appendInt32(481674261)
                    buffer.appendInt32(Int32(themes.count))
                    for item in themes {
                        item.serialize(buffer, true)
                    }
                    break
                case .themesNotModified:
                    if boxed {
                        buffer.appendInt32(-199313886)
                    }
                    
                    break
    }
    }
    
    public func descriptionFields() -> (String, [(String, Any)]) {
        switch self {
                case .themes(let hash, let themes):
                return ("themes", [("hash", String(describing: hash)), ("themes", String(describing: themes))])
                case .themesNotModified:
                return ("themesNotModified", [])
    }
    }
    
        public static func parse_themes(_ reader: BufferReader) -> Themes? {
            var _1: Int64?
            _1 = reader.readInt64()
            var _2: [Api.Theme]?
            if let _ = reader.readInt32() {
                _2 = Api.parseVector(reader, elementSignature: 0, elementType: Api.Theme.self)
            }
            let _c1 = _1 != nil
            let _c2 = _2 != nil
            if _c1 && _c2 {
                return Api.account.Themes.themes(hash: _1!, themes: _2!)
            }
            else {
                return nil
            }
        }
        public static func parse_themesNotModified(_ reader: BufferReader) -> Themes? {
            return Api.account.Themes.themesNotModified
        }
    
    }
}
public extension Api.account {
    enum TmpPassword: TypeConstructorDescription {
        case tmpPassword(tmpPassword: Buffer, validUntil: Int32)
    
    public func serialize(_ buffer: Buffer, _ boxed: Swift.Bool) {
    switch self {
                case .tmpPassword(let tmpPassword, let validUntil):
                    if boxed {
                        buffer.appendInt32(-614138572)
                    }
                    serializeBytes(tmpPassword, buffer: buffer, boxed: false)
                    serializeInt32(validUntil, buffer: buffer, boxed: false)
                    break
    }
    }
    
    public func descriptionFields() -> (String, [(String, Any)]) {
        switch self {
                case .tmpPassword(let tmpPassword, let validUntil):
                return ("tmpPassword", [("tmpPassword", String(describing: tmpPassword)), ("validUntil", String(describing: validUntil))])
    }
    }
    
        public static func parse_tmpPassword(_ reader: BufferReader) -> TmpPassword? {
            var _1: Buffer?
            _1 = parseBytes(reader)
            var _2: Int32?
            _2 = reader.readInt32()
            let _c1 = _1 != nil
            let _c2 = _2 != nil
            if _c1 && _c2 {
                return Api.account.TmpPassword.tmpPassword(tmpPassword: _1!, validUntil: _2!)
            }
            else {
                return nil
            }
        }
    
    }
}
public extension Api.account {
    enum WallPapers: TypeConstructorDescription {
        case wallPapers(hash: Int64, wallpapers: [Api.WallPaper])
        case wallPapersNotModified
    
    public func serialize(_ buffer: Buffer, _ boxed: Swift.Bool) {
    switch self {
                case .wallPapers(let hash, let wallpapers):
                    if boxed {
                        buffer.appendInt32(-842824308)
                    }
                    serializeInt64(hash, buffer: buffer, boxed: false)
                    buffer.appendInt32(481674261)
                    buffer.appendInt32(Int32(wallpapers.count))
                    for item in wallpapers {
                        item.serialize(buffer, true)
                    }
                    break
                case .wallPapersNotModified:
                    if boxed {
                        buffer.appendInt32(471437699)
                    }
                    
                    break
    }
    }
    
    public func descriptionFields() -> (String, [(String, Any)]) {
        switch self {
                case .wallPapers(let hash, let wallpapers):
                return ("wallPapers", [("hash", String(describing: hash)), ("wallpapers", String(describing: wallpapers))])
                case .wallPapersNotModified:
                return ("wallPapersNotModified", [])
    }
    }
    
        public static func parse_wallPapers(_ reader: BufferReader) -> WallPapers? {
            var _1: Int64?
            _1 = reader.readInt64()
            var _2: [Api.WallPaper]?
            if let _ = reader.readInt32() {
                _2 = Api.parseVector(reader, elementSignature: 0, elementType: Api.WallPaper.self)
            }
            let _c1 = _1 != nil
            let _c2 = _2 != nil
            if _c1 && _c2 {
                return Api.account.WallPapers.wallPapers(hash: _1!, wallpapers: _2!)
            }
            else {
                return nil
            }
        }
        public static func parse_wallPapersNotModified(_ reader: BufferReader) -> WallPapers? {
            return Api.account.WallPapers.wallPapersNotModified
        }
    
    }
}
public extension Api.account {
    enum WebAuthorizations: TypeConstructorDescription {
        case webAuthorizations(authorizations: [Api.WebAuthorization], users: [Api.User])
    
    public func serialize(_ buffer: Buffer, _ boxed: Swift.Bool) {
    switch self {
                case .webAuthorizations(let authorizations, let users):
                    if boxed {
                        buffer.appendInt32(-313079300)
                    }
                    buffer.appendInt32(481674261)
                    buffer.appendInt32(Int32(authorizations.count))
                    for item in authorizations {
                        item.serialize(buffer, true)
                    }
                    buffer.appendInt32(481674261)
                    buffer.appendInt32(Int32(users.count))
                    for item in users {
                        item.serialize(buffer, true)
                    }
                    break
    }
    }
    
    public func descriptionFields() -> (String, [(String, Any)]) {
        switch self {
                case .webAuthorizations(let authorizations, let users):
                return ("webAuthorizations", [("authorizations", String(describing: authorizations)), ("users", String(describing: users))])
    }
    }
    
        public static func parse_webAuthorizations(_ reader: BufferReader) -> WebAuthorizations? {
            var _1: [Api.WebAuthorization]?
            if let _ = reader.readInt32() {
                _1 = Api.parseVector(reader, elementSignature: 0, elementType: Api.WebAuthorization.self)
            }
            var _2: [Api.User]?
            if let _ = reader.readInt32() {
                _2 = Api.parseVector(reader, elementSignature: 0, elementType: Api.User.self)
            }
            let _c1 = _1 != nil
            let _c2 = _2 != nil
            if _c1 && _c2 {
                return Api.account.WebAuthorizations.webAuthorizations(authorizations: _1!, users: _2!)
            }
            else {
                return nil
            }
        }
    
    }
}
public extension Api.auth {
    enum Authorization: TypeConstructorDescription {
        case authorization(flags: Int32, otherwiseReloginDays: Int32?, tmpSessions: Int32?, user: Api.User)
        case authorizationSignUpRequired(flags: Int32, termsOfService: Api.help.TermsOfService?)
    
    public func serialize(_ buffer: Buffer, _ boxed: Swift.Bool) {
    switch self {
                case .authorization(let flags, let otherwiseReloginDays, let tmpSessions, let user):
                    if boxed {
                        buffer.appendInt32(872119224)
                    }
                    serializeInt32(flags, buffer: buffer, boxed: false)
                    if Int(flags) & Int(1 << 1) != 0 {serializeInt32(otherwiseReloginDays!, buffer: buffer, boxed: false)}
                    if Int(flags) & Int(1 << 0) != 0 {serializeInt32(tmpSessions!, buffer: buffer, boxed: false)}
                    user.serialize(buffer, true)
                    break
                case .authorizationSignUpRequired(let flags, let termsOfService):
                    if boxed {
                        buffer.appendInt32(1148485274)
                    }
                    serializeInt32(flags, buffer: buffer, boxed: false)
                    if Int(flags) & Int(1 << 0) != 0 {termsOfService!.serialize(buffer, true)}
                    break
    }
    }
    
    public func descriptionFields() -> (String, [(String, Any)]) {
        switch self {
                case .authorization(let flags, let otherwiseReloginDays, let tmpSessions, let user):
                return ("authorization", [("flags", String(describing: flags)), ("otherwiseReloginDays", String(describing: otherwiseReloginDays)), ("tmpSessions", String(describing: tmpSessions)), ("user", String(describing: user))])
                case .authorizationSignUpRequired(let flags, let termsOfService):
                return ("authorizationSignUpRequired", [("flags", String(describing: flags)), ("termsOfService", String(describing: termsOfService))])
    }
    }
    
        public static func parse_authorization(_ reader: BufferReader) -> Authorization? {
            var _1: Int32?
            _1 = reader.readInt32()
            var _2: Int32?
            if Int(_1!) & Int(1 << 1) != 0 {_2 = reader.readInt32() }
            var _3: Int32?
            if Int(_1!) & Int(1 << 0) != 0 {_3 = reader.readInt32() }
            var _4: Api.User?
            if let signature = reader.readInt32() {
                _4 = Api.parse(reader, signature: signature) as? Api.User
            }
            let _c1 = _1 != nil
            let _c2 = (Int(_1!) & Int(1 << 1) == 0) || _2 != nil
            let _c3 = (Int(_1!) & Int(1 << 0) == 0) || _3 != nil
            let _c4 = _4 != nil
            if _c1 && _c2 && _c3 && _c4 {
                return Api.auth.Authorization.authorization(flags: _1!, otherwiseReloginDays: _2, tmpSessions: _3, user: _4!)
            }
            else {
                return nil
            }
        }
        public static func parse_authorizationSignUpRequired(_ reader: BufferReader) -> Authorization? {
            var _1: Int32?
            _1 = reader.readInt32()
            var _2: Api.help.TermsOfService?
            if Int(_1!) & Int(1 << 0) != 0 {if let signature = reader.readInt32() {
                _2 = Api.parse(reader, signature: signature) as? Api.help.TermsOfService
            } }
            let _c1 = _1 != nil
            let _c2 = (Int(_1!) & Int(1 << 0) == 0) || _2 != nil
            if _c1 && _c2 {
                return Api.auth.Authorization.authorizationSignUpRequired(flags: _1!, termsOfService: _2)
            }
            else {
                return nil
            }
        }
    
    }
}<|MERGE_RESOLUTION|>--- conflicted
+++ resolved
@@ -407,8 +407,6 @@
     }
 }
 public extension Api.account {
-<<<<<<< HEAD
-=======
     enum EmojiStatuses: TypeConstructorDescription {
         case emojiStatuses(hash: Int64, statuses: [Api.EmojiStatus])
         case emojiStatusesNotModified
@@ -467,7 +465,6 @@
     }
 }
 public extension Api.account {
->>>>>>> 67ce20f3
     enum Password: TypeConstructorDescription {
         case password(flags: Int32, currentAlgo: Api.PasswordKdfAlgo?, srpB: Buffer?, srpId: Int64?, hint: String?, emailUnconfirmedPattern: String?, newAlgo: Api.PasswordKdfAlgo, newSecureAlgo: Api.SecurePasswordKdfAlgo, secureRandom: Buffer, pendingResetDate: Int32?, loginEmailPattern: String?)
     
