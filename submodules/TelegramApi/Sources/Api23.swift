public extension Api.auth {
    enum CodeType: TypeConstructorDescription {
        case codeTypeCall
        case codeTypeFlashCall
        case codeTypeMissedCall
        case codeTypeSms
    
    public func serialize(_ buffer: Buffer, _ boxed: Swift.Bool) {
    switch self {
                case .codeTypeCall:
                    if boxed {
                        buffer.appendInt32(1948046307)
                    }
                    
                    break
                case .codeTypeFlashCall:
                    if boxed {
                        buffer.appendInt32(577556219)
                    }
                    
                    break
                case .codeTypeMissedCall:
                    if boxed {
                        buffer.appendInt32(-702884114)
                    }
                    
                    break
                case .codeTypeSms:
                    if boxed {
                        buffer.appendInt32(1923290508)
                    }
                    
                    break
    }
    }
    
    public func descriptionFields() -> (String, [(String, Any)]) {
        switch self {
                case .codeTypeCall:
                return ("codeTypeCall", [])
                case .codeTypeFlashCall:
                return ("codeTypeFlashCall", [])
                case .codeTypeMissedCall:
                return ("codeTypeMissedCall", [])
                case .codeTypeSms:
                return ("codeTypeSms", [])
    }
    }
    
        public static func parse_codeTypeCall(_ reader: BufferReader) -> CodeType? {
            return Api.auth.CodeType.codeTypeCall
        }
        public static func parse_codeTypeFlashCall(_ reader: BufferReader) -> CodeType? {
            return Api.auth.CodeType.codeTypeFlashCall
        }
        public static func parse_codeTypeMissedCall(_ reader: BufferReader) -> CodeType? {
            return Api.auth.CodeType.codeTypeMissedCall
        }
        public static func parse_codeTypeSms(_ reader: BufferReader) -> CodeType? {
            return Api.auth.CodeType.codeTypeSms
        }
    
    }
}
public extension Api.auth {
    enum ExportedAuthorization: TypeConstructorDescription {
        case exportedAuthorization(id: Int64, bytes: Buffer)
    
    public func serialize(_ buffer: Buffer, _ boxed: Swift.Bool) {
    switch self {
                case .exportedAuthorization(let id, let bytes):
                    if boxed {
                        buffer.appendInt32(-1271602504)
                    }
                    serializeInt64(id, buffer: buffer, boxed: false)
                    serializeBytes(bytes, buffer: buffer, boxed: false)
                    break
    }
    }
    
    public func descriptionFields() -> (String, [(String, Any)]) {
        switch self {
                case .exportedAuthorization(let id, let bytes):
                return ("exportedAuthorization", [("id", String(describing: id)), ("bytes", String(describing: bytes))])
    }
    }
    
        public static func parse_exportedAuthorization(_ reader: BufferReader) -> ExportedAuthorization? {
            var _1: Int64?
            _1 = reader.readInt64()
            var _2: Buffer?
            _2 = parseBytes(reader)
            let _c1 = _1 != nil
            let _c2 = _2 != nil
            if _c1 && _c2 {
                return Api.auth.ExportedAuthorization.exportedAuthorization(id: _1!, bytes: _2!)
            }
            else {
                return nil
            }
        }
    
    }
}
public extension Api.auth {
    enum LoggedOut: TypeConstructorDescription {
        case loggedOut(flags: Int32, futureAuthToken: Buffer?)
    
    public func serialize(_ buffer: Buffer, _ boxed: Swift.Bool) {
    switch self {
                case .loggedOut(let flags, let futureAuthToken):
                    if boxed {
                        buffer.appendInt32(-1012759713)
                    }
                    serializeInt32(flags, buffer: buffer, boxed: false)
                    if Int(flags) & Int(1 << 0) != 0 {serializeBytes(futureAuthToken!, buffer: buffer, boxed: false)}
                    break
    }
    }
    
    public func descriptionFields() -> (String, [(String, Any)]) {
        switch self {
                case .loggedOut(let flags, let futureAuthToken):
                return ("loggedOut", [("flags", String(describing: flags)), ("futureAuthToken", String(describing: futureAuthToken))])
    }
    }
    
        public static func parse_loggedOut(_ reader: BufferReader) -> LoggedOut? {
            var _1: Int32?
            _1 = reader.readInt32()
            var _2: Buffer?
            if Int(_1!) & Int(1 << 0) != 0 {_2 = parseBytes(reader) }
            let _c1 = _1 != nil
            let _c2 = (Int(_1!) & Int(1 << 0) == 0) || _2 != nil
            if _c1 && _c2 {
                return Api.auth.LoggedOut.loggedOut(flags: _1!, futureAuthToken: _2)
            }
            else {
                return nil
            }
        }
    
    }
}
public extension Api.auth {
    enum LoginToken: TypeConstructorDescription {
        case loginToken(expires: Int32, token: Buffer)
        case loginTokenMigrateTo(dcId: Int32, token: Buffer)
        case loginTokenSuccess(authorization: Api.auth.Authorization)
    
    public func serialize(_ buffer: Buffer, _ boxed: Swift.Bool) {
    switch self {
                case .loginToken(let expires, let token):
                    if boxed {
                        buffer.appendInt32(1654593920)
                    }
                    serializeInt32(expires, buffer: buffer, boxed: false)
                    serializeBytes(token, buffer: buffer, boxed: false)
                    break
                case .loginTokenMigrateTo(let dcId, let token):
                    if boxed {
                        buffer.appendInt32(110008598)
                    }
                    serializeInt32(dcId, buffer: buffer, boxed: false)
                    serializeBytes(token, buffer: buffer, boxed: false)
                    break
                case .loginTokenSuccess(let authorization):
                    if boxed {
                        buffer.appendInt32(957176926)
                    }
                    authorization.serialize(buffer, true)
                    break
    }
    }
    
    public func descriptionFields() -> (String, [(String, Any)]) {
        switch self {
                case .loginToken(let expires, let token):
                return ("loginToken", [("expires", String(describing: expires)), ("token", String(describing: token))])
                case .loginTokenMigrateTo(let dcId, let token):
                return ("loginTokenMigrateTo", [("dcId", String(describing: dcId)), ("token", String(describing: token))])
                case .loginTokenSuccess(let authorization):
                return ("loginTokenSuccess", [("authorization", String(describing: authorization))])
    }
    }
    
        public static func parse_loginToken(_ reader: BufferReader) -> LoginToken? {
            var _1: Int32?
            _1 = reader.readInt32()
            var _2: Buffer?
            _2 = parseBytes(reader)
            let _c1 = _1 != nil
            let _c2 = _2 != nil
            if _c1 && _c2 {
                return Api.auth.LoginToken.loginToken(expires: _1!, token: _2!)
            }
            else {
                return nil
            }
        }
        public static func parse_loginTokenMigrateTo(_ reader: BufferReader) -> LoginToken? {
            var _1: Int32?
            _1 = reader.readInt32()
            var _2: Buffer?
            _2 = parseBytes(reader)
            let _c1 = _1 != nil
            let _c2 = _2 != nil
            if _c1 && _c2 {
                return Api.auth.LoginToken.loginTokenMigrateTo(dcId: _1!, token: _2!)
            }
            else {
                return nil
            }
        }
        public static func parse_loginTokenSuccess(_ reader: BufferReader) -> LoginToken? {
            var _1: Api.auth.Authorization?
            if let signature = reader.readInt32() {
                _1 = Api.parse(reader, signature: signature) as? Api.auth.Authorization
            }
            let _c1 = _1 != nil
            if _c1 {
                return Api.auth.LoginToken.loginTokenSuccess(authorization: _1!)
            }
            else {
                return nil
            }
        }
    
    }
}
public extension Api.auth {
    enum PasswordRecovery: TypeConstructorDescription {
        case passwordRecovery(emailPattern: String)
    
    public func serialize(_ buffer: Buffer, _ boxed: Swift.Bool) {
    switch self {
                case .passwordRecovery(let emailPattern):
                    if boxed {
                        buffer.appendInt32(326715557)
                    }
                    serializeString(emailPattern, buffer: buffer, boxed: false)
                    break
    }
    }
    
    public func descriptionFields() -> (String, [(String, Any)]) {
        switch self {
                case .passwordRecovery(let emailPattern):
                return ("passwordRecovery", [("emailPattern", String(describing: emailPattern))])
    }
    }
    
        public static func parse_passwordRecovery(_ reader: BufferReader) -> PasswordRecovery? {
            var _1: String?
            _1 = parseString(reader)
            let _c1 = _1 != nil
            if _c1 {
                return Api.auth.PasswordRecovery.passwordRecovery(emailPattern: _1!)
            }
            else {
                return nil
            }
        }
    
    }
}
public extension Api.auth {
    enum SentCode: TypeConstructorDescription {
        case sentCode(flags: Int32, type: Api.auth.SentCodeType, phoneCodeHash: String, nextType: Api.auth.CodeType?, timeout: Int32?)
    
    public func serialize(_ buffer: Buffer, _ boxed: Swift.Bool) {
    switch self {
                case .sentCode(let flags, let type, let phoneCodeHash, let nextType, let timeout):
                    if boxed {
                        buffer.appendInt32(1577067778)
                    }
                    serializeInt32(flags, buffer: buffer, boxed: false)
                    type.serialize(buffer, true)
                    serializeString(phoneCodeHash, buffer: buffer, boxed: false)
                    if Int(flags) & Int(1 << 1) != 0 {nextType!.serialize(buffer, true)}
                    if Int(flags) & Int(1 << 2) != 0 {serializeInt32(timeout!, buffer: buffer, boxed: false)}
                    break
    }
    }
    
    public func descriptionFields() -> (String, [(String, Any)]) {
        switch self {
                case .sentCode(let flags, let type, let phoneCodeHash, let nextType, let timeout):
                return ("sentCode", [("flags", String(describing: flags)), ("type", String(describing: type)), ("phoneCodeHash", String(describing: phoneCodeHash)), ("nextType", String(describing: nextType)), ("timeout", String(describing: timeout))])
    }
    }
    
        public static func parse_sentCode(_ reader: BufferReader) -> SentCode? {
            var _1: Int32?
            _1 = reader.readInt32()
            var _2: Api.auth.SentCodeType?
            if let signature = reader.readInt32() {
                _2 = Api.parse(reader, signature: signature) as? Api.auth.SentCodeType
            }
            var _3: String?
            _3 = parseString(reader)
            var _4: Api.auth.CodeType?
            if Int(_1!) & Int(1 << 1) != 0 {if let signature = reader.readInt32() {
                _4 = Api.parse(reader, signature: signature) as? Api.auth.CodeType
            } }
            var _5: Int32?
            if Int(_1!) & Int(1 << 2) != 0 {_5 = reader.readInt32() }
            let _c1 = _1 != nil
            let _c2 = _2 != nil
            let _c3 = _3 != nil
            let _c4 = (Int(_1!) & Int(1 << 1) == 0) || _4 != nil
            let _c5 = (Int(_1!) & Int(1 << 2) == 0) || _5 != nil
            if _c1 && _c2 && _c3 && _c4 && _c5 {
                return Api.auth.SentCode.sentCode(flags: _1!, type: _2!, phoneCodeHash: _3!, nextType: _4, timeout: _5)
            }
            else {
                return nil
            }
        }
    
    }
}
public extension Api.auth {
    enum SentCodeType: TypeConstructorDescription {
        case sentCodeTypeApp(length: Int32)
        case sentCodeTypeCall(length: Int32)
        case sentCodeTypeEmailCode(flags: Int32, emailPattern: String, length: Int32, nextPhoneLoginDate: Int32?)
        case sentCodeTypeFlashCall(pattern: String)
        case sentCodeTypeMissedCall(prefix: String, length: Int32)
        case sentCodeTypeSetUpEmailRequired(flags: Int32)
        case sentCodeTypeSms(length: Int32)
    
    public func serialize(_ buffer: Buffer, _ boxed: Swift.Bool) {
    switch self {
                case .sentCodeTypeApp(let length):
                    if boxed {
                        buffer.appendInt32(1035688326)
                    }
                    serializeInt32(length, buffer: buffer, boxed: false)
                    break
                case .sentCodeTypeCall(let length):
                    if boxed {
                        buffer.appendInt32(1398007207)
                    }
                    serializeInt32(length, buffer: buffer, boxed: false)
                    break
                case .sentCodeTypeEmailCode(let flags, let emailPattern, let length, let nextPhoneLoginDate):
                    if boxed {
                        buffer.appendInt32(1511364673)
                    }
                    serializeInt32(flags, buffer: buffer, boxed: false)
                    serializeString(emailPattern, buffer: buffer, boxed: false)
                    serializeInt32(length, buffer: buffer, boxed: false)
                    if Int(flags) & Int(1 << 2) != 0 {serializeInt32(nextPhoneLoginDate!, buffer: buffer, boxed: false)}
                    break
                case .sentCodeTypeFlashCall(let pattern):
                    if boxed {
                        buffer.appendInt32(-1425815847)
                    }
                    serializeString(pattern, buffer: buffer, boxed: false)
                    break
                case .sentCodeTypeMissedCall(let prefix, let length):
                    if boxed {
                        buffer.appendInt32(-2113903484)
                    }
                    serializeString(prefix, buffer: buffer, boxed: false)
                    serializeInt32(length, buffer: buffer, boxed: false)
                    break
                case .sentCodeTypeSetUpEmailRequired(let flags):
                    if boxed {
                        buffer.appendInt32(-1521934870)
                    }
                    serializeInt32(flags, buffer: buffer, boxed: false)
                    break
                case .sentCodeTypeSms(let length):
                    if boxed {
                        buffer.appendInt32(-1073693790)
                    }
                    serializeInt32(length, buffer: buffer, boxed: false)
                    break
    }
    }
    
    public func descriptionFields() -> (String, [(String, Any)]) {
        switch self {
                case .sentCodeTypeApp(let length):
                return ("sentCodeTypeApp", [("length", String(describing: length))])
                case .sentCodeTypeCall(let length):
                return ("sentCodeTypeCall", [("length", String(describing: length))])
                case .sentCodeTypeEmailCode(let flags, let emailPattern, let length, let nextPhoneLoginDate):
                return ("sentCodeTypeEmailCode", [("flags", String(describing: flags)), ("emailPattern", String(describing: emailPattern)), ("length", String(describing: length)), ("nextPhoneLoginDate", String(describing: nextPhoneLoginDate))])
                case .sentCodeTypeFlashCall(let pattern):
                return ("sentCodeTypeFlashCall", [("pattern", String(describing: pattern))])
                case .sentCodeTypeMissedCall(let prefix, let length):
                return ("sentCodeTypeMissedCall", [("prefix", String(describing: prefix)), ("length", String(describing: length))])
                case .sentCodeTypeSetUpEmailRequired(let flags):
                return ("sentCodeTypeSetUpEmailRequired", [("flags", String(describing: flags))])
                case .sentCodeTypeSms(let length):
                return ("sentCodeTypeSms", [("length", String(describing: length))])
    }
    }
    
        public static func parse_sentCodeTypeApp(_ reader: BufferReader) -> SentCodeType? {
            var _1: Int32?
            _1 = reader.readInt32()
            let _c1 = _1 != nil
            if _c1 {
                return Api.auth.SentCodeType.sentCodeTypeApp(length: _1!)
            }
            else {
                return nil
            }
        }
        public static func parse_sentCodeTypeCall(_ reader: BufferReader) -> SentCodeType? {
            var _1: Int32?
            _1 = reader.readInt32()
            let _c1 = _1 != nil
            if _c1 {
                return Api.auth.SentCodeType.sentCodeTypeCall(length: _1!)
            }
            else {
                return nil
            }
        }
        public static func parse_sentCodeTypeEmailCode(_ reader: BufferReader) -> SentCodeType? {
            var _1: Int32?
            _1 = reader.readInt32()
            var _2: String?
            _2 = parseString(reader)
            var _3: Int32?
            _3 = reader.readInt32()
            var _4: Int32?
            if Int(_1!) & Int(1 << 2) != 0 {_4 = reader.readInt32() }
            let _c1 = _1 != nil
            let _c2 = _2 != nil
            let _c3 = _3 != nil
            let _c4 = (Int(_1!) & Int(1 << 2) == 0) || _4 != nil
            if _c1 && _c2 && _c3 && _c4 {
                return Api.auth.SentCodeType.sentCodeTypeEmailCode(flags: _1!, emailPattern: _2!, length: _3!, nextPhoneLoginDate: _4)
            }
            else {
                return nil
            }
        }
        public static func parse_sentCodeTypeFlashCall(_ reader: BufferReader) -> SentCodeType? {
            var _1: String?
            _1 = parseString(reader)
            let _c1 = _1 != nil
            if _c1 {
                return Api.auth.SentCodeType.sentCodeTypeFlashCall(pattern: _1!)
            }
            else {
                return nil
            }
        }
        public static func parse_sentCodeTypeMissedCall(_ reader: BufferReader) -> SentCodeType? {
            var _1: String?
            _1 = parseString(reader)
            var _2: Int32?
            _2 = reader.readInt32()
            let _c1 = _1 != nil
            let _c2 = _2 != nil
            if _c1 && _c2 {
                return Api.auth.SentCodeType.sentCodeTypeMissedCall(prefix: _1!, length: _2!)
            }
            else {
                return nil
            }
        }
        public static func parse_sentCodeTypeSetUpEmailRequired(_ reader: BufferReader) -> SentCodeType? {
            var _1: Int32?
            _1 = reader.readInt32()
            let _c1 = _1 != nil
            if _c1 {
                return Api.auth.SentCodeType.sentCodeTypeSetUpEmailRequired(flags: _1!)
            }
            else {
                return nil
            }
        }
        public static func parse_sentCodeTypeSms(_ reader: BufferReader) -> SentCodeType? {
            var _1: Int32?
            _1 = reader.readInt32()
            let _c1 = _1 != nil
            if _c1 {
                return Api.auth.SentCodeType.sentCodeTypeSms(length: _1!)
            }
            else {
                return nil
            }
        }
    
    }
}
public extension Api.channels {
    enum AdminLogResults: TypeConstructorDescription {
        case adminLogResults(events: [Api.ChannelAdminLogEvent], chats: [Api.Chat], users: [Api.User])
    
    public func serialize(_ buffer: Buffer, _ boxed: Swift.Bool) {
    switch self {
                case .adminLogResults(let events, let chats, let users):
                    if boxed {
                        buffer.appendInt32(-309659827)
                    }
                    buffer.appendInt32(481674261)
                    buffer.appendInt32(Int32(events.count))
                    for item in events {
                        item.serialize(buffer, true)
                    }
                    buffer.appendInt32(481674261)
                    buffer.appendInt32(Int32(chats.count))
                    for item in chats {
                        item.serialize(buffer, true)
                    }
                    buffer.appendInt32(481674261)
                    buffer.appendInt32(Int32(users.count))
                    for item in users {
                        item.serialize(buffer, true)
                    }
                    break
    }
    }
    
    public func descriptionFields() -> (String, [(String, Any)]) {
        switch self {
                case .adminLogResults(let events, let chats, let users):
                return ("adminLogResults", [("events", String(describing: events)), ("chats", String(describing: chats)), ("users", String(describing: users))])
    }
    }
    
        public static func parse_adminLogResults(_ reader: BufferReader) -> AdminLogResults? {
            var _1: [Api.ChannelAdminLogEvent]?
            if let _ = reader.readInt32() {
                _1 = Api.parseVector(reader, elementSignature: 0, elementType: Api.ChannelAdminLogEvent.self)
            }
            var _2: [Api.Chat]?
            if let _ = reader.readInt32() {
                _2 = Api.parseVector(reader, elementSignature: 0, elementType: Api.Chat.self)
            }
            var _3: [Api.User]?
            if let _ = reader.readInt32() {
                _3 = Api.parseVector(reader, elementSignature: 0, elementType: Api.User.self)
            }
            let _c1 = _1 != nil
            let _c2 = _2 != nil
            let _c3 = _3 != nil
            if _c1 && _c2 && _c3 {
                return Api.channels.AdminLogResults.adminLogResults(events: _1!, chats: _2!, users: _3!)
            }
            else {
                return nil
            }
        }
    
    }
}
public extension Api.channels {
    enum ChannelParticipant: TypeConstructorDescription {
        case channelParticipant(participant: Api.ChannelParticipant, chats: [Api.Chat], users: [Api.User])
    
    public func serialize(_ buffer: Buffer, _ boxed: Swift.Bool) {
    switch self {
                case .channelParticipant(let participant, let chats, let users):
                    if boxed {
                        buffer.appendInt32(-541588713)
                    }
                    participant.serialize(buffer, true)
                    buffer.appendInt32(481674261)
                    buffer.appendInt32(Int32(chats.count))
                    for item in chats {
                        item.serialize(buffer, true)
                    }
                    buffer.appendInt32(481674261)
                    buffer.appendInt32(Int32(users.count))
                    for item in users {
                        item.serialize(buffer, true)
                    }
                    break
    }
    }
    
    public func descriptionFields() -> (String, [(String, Any)]) {
        switch self {
                case .channelParticipant(let participant, let chats, let users):
                return ("channelParticipant", [("participant", String(describing: participant)), ("chats", String(describing: chats)), ("users", String(describing: users))])
    }
    }
    
        public static func parse_channelParticipant(_ reader: BufferReader) -> ChannelParticipant? {
            var _1: Api.ChannelParticipant?
            if let signature = reader.readInt32() {
                _1 = Api.parse(reader, signature: signature) as? Api.ChannelParticipant
            }
            var _2: [Api.Chat]?
            if let _ = reader.readInt32() {
                _2 = Api.parseVector(reader, elementSignature: 0, elementType: Api.Chat.self)
            }
            var _3: [Api.User]?
            if let _ = reader.readInt32() {
                _3 = Api.parseVector(reader, elementSignature: 0, elementType: Api.User.self)
            }
            let _c1 = _1 != nil
            let _c2 = _2 != nil
            let _c3 = _3 != nil
            if _c1 && _c2 && _c3 {
                return Api.channels.ChannelParticipant.channelParticipant(participant: _1!, chats: _2!, users: _3!)
            }
            else {
                return nil
            }
        }
    
    }
}
public extension Api.channels {
    enum ChannelParticipants: TypeConstructorDescription {
        case channelParticipants(count: Int32, participants: [Api.ChannelParticipant], chats: [Api.Chat], users: [Api.User])
        case channelParticipantsNotModified
    
    public func serialize(_ buffer: Buffer, _ boxed: Swift.Bool) {
    switch self {
                case .channelParticipants(let count, let participants, let chats, let users):
                    if boxed {
                        buffer.appendInt32(-1699676497)
                    }
                    serializeInt32(count, buffer: buffer, boxed: false)
                    buffer.appendInt32(481674261)
                    buffer.appendInt32(Int32(participants.count))
                    for item in participants {
                        item.serialize(buffer, true)
                    }
                    buffer.appendInt32(481674261)
                    buffer.appendInt32(Int32(chats.count))
                    for item in chats {
                        item.serialize(buffer, true)
                    }
                    buffer.appendInt32(481674261)
                    buffer.appendInt32(Int32(users.count))
                    for item in users {
                        item.serialize(buffer, true)
                    }
                    break
                case .channelParticipantsNotModified:
                    if boxed {
                        buffer.appendInt32(-266911767)
                    }
                    
                    break
    }
    }
    
    public func descriptionFields() -> (String, [(String, Any)]) {
        switch self {
                case .channelParticipants(let count, let participants, let chats, let users):
                return ("channelParticipants", [("count", String(describing: count)), ("participants", String(describing: participants)), ("chats", String(describing: chats)), ("users", String(describing: users))])
                case .channelParticipantsNotModified:
                return ("channelParticipantsNotModified", [])
    }
    }
    
        public static func parse_channelParticipants(_ reader: BufferReader) -> ChannelParticipants? {
            var _1: Int32?
            _1 = reader.readInt32()
            var _2: [Api.ChannelParticipant]?
            if let _ = reader.readInt32() {
                _2 = Api.parseVector(reader, elementSignature: 0, elementType: Api.ChannelParticipant.self)
            }
            var _3: [Api.Chat]?
            if let _ = reader.readInt32() {
                _3 = Api.parseVector(reader, elementSignature: 0, elementType: Api.Chat.self)
            }
            var _4: [Api.User]?
            if let _ = reader.readInt32() {
                _4 = Api.parseVector(reader, elementSignature: 0, elementType: Api.User.self)
            }
            let _c1 = _1 != nil
            let _c2 = _2 != nil
            let _c3 = _3 != nil
            let _c4 = _4 != nil
            if _c1 && _c2 && _c3 && _c4 {
                return Api.channels.ChannelParticipants.channelParticipants(count: _1!, participants: _2!, chats: _3!, users: _4!)
            }
            else {
                return nil
            }
        }
        public static func parse_channelParticipantsNotModified(_ reader: BufferReader) -> ChannelParticipants? {
            return Api.channels.ChannelParticipants.channelParticipantsNotModified
        }
    
    }
}
public extension Api.channels {
    enum SendAsPeers: TypeConstructorDescription {
        case sendAsPeers(peers: [Api.Peer], chats: [Api.Chat], users: [Api.User])
    
    public func serialize(_ buffer: Buffer, _ boxed: Swift.Bool) {
    switch self {
                case .sendAsPeers(let peers, let chats, let users):
                    if boxed {
                        buffer.appendInt32(-2091463255)
                    }
                    buffer.appendInt32(481674261)
                    buffer.appendInt32(Int32(peers.count))
                    for item in peers {
                        item.serialize(buffer, true)
                    }
                    buffer.appendInt32(481674261)
                    buffer.appendInt32(Int32(chats.count))
                    for item in chats {
                        item.serialize(buffer, true)
                    }
                    buffer.appendInt32(481674261)
                    buffer.appendInt32(Int32(users.count))
                    for item in users {
                        item.serialize(buffer, true)
                    }
                    break
    }
    }
    
    public func descriptionFields() -> (String, [(String, Any)]) {
        switch self {
                case .sendAsPeers(let peers, let chats, let users):
                return ("sendAsPeers", [("peers", String(describing: peers)), ("chats", String(describing: chats)), ("users", String(describing: users))])
    }
    }
    
        public static func parse_sendAsPeers(_ reader: BufferReader) -> SendAsPeers? {
            var _1: [Api.Peer]?
            if let _ = reader.readInt32() {
                _1 = Api.parseVector(reader, elementSignature: 0, elementType: Api.Peer.self)
            }
            var _2: [Api.Chat]?
            if let _ = reader.readInt32() {
                _2 = Api.parseVector(reader, elementSignature: 0, elementType: Api.Chat.self)
            }
            var _3: [Api.User]?
            if let _ = reader.readInt32() {
                _3 = Api.parseVector(reader, elementSignature: 0, elementType: Api.User.self)
            }
            let _c1 = _1 != nil
            let _c2 = _2 != nil
            let _c3 = _3 != nil
            if _c1 && _c2 && _c3 {
                return Api.channels.SendAsPeers.sendAsPeers(peers: _1!, chats: _2!, users: _3!)
            }
            else {
                return nil
            }
        }
    
    }
}
public extension Api.contacts {
    enum Blocked: TypeConstructorDescription {
        case blocked(blocked: [Api.PeerBlocked], chats: [Api.Chat], users: [Api.User])
        case blockedSlice(count: Int32, blocked: [Api.PeerBlocked], chats: [Api.Chat], users: [Api.User])
    
    public func serialize(_ buffer: Buffer, _ boxed: Swift.Bool) {
    switch self {
                case .blocked(let blocked, let chats, let users):
                    if boxed {
                        buffer.appendInt32(182326673)
                    }
                    buffer.appendInt32(481674261)
                    buffer.appendInt32(Int32(blocked.count))
                    for item in blocked {
                        item.serialize(buffer, true)
                    }
                    buffer.appendInt32(481674261)
                    buffer.appendInt32(Int32(chats.count))
                    for item in chats {
                        item.serialize(buffer, true)
                    }
                    buffer.appendInt32(481674261)
                    buffer.appendInt32(Int32(users.count))
                    for item in users {
                        item.serialize(buffer, true)
                    }
                    break
                case .blockedSlice(let count, let blocked, let chats, let users):
                    if boxed {
                        buffer.appendInt32(-513392236)
                    }
                    serializeInt32(count, buffer: buffer, boxed: false)
                    buffer.appendInt32(481674261)
                    buffer.appendInt32(Int32(blocked.count))
                    for item in blocked {
                        item.serialize(buffer, true)
                    }
                    buffer.appendInt32(481674261)
                    buffer.appendInt32(Int32(chats.count))
                    for item in chats {
                        item.serialize(buffer, true)
                    }
                    buffer.appendInt32(481674261)
                    buffer.appendInt32(Int32(users.count))
                    for item in users {
                        item.serialize(buffer, true)
                    }
                    break
    }
    }
    
    public func descriptionFields() -> (String, [(String, Any)]) {
        switch self {
                case .blocked(let blocked, let chats, let users):
                return ("blocked", [("blocked", String(describing: blocked)), ("chats", String(describing: chats)), ("users", String(describing: users))])
                case .blockedSlice(let count, let blocked, let chats, let users):
                return ("blockedSlice", [("count", String(describing: count)), ("blocked", String(describing: blocked)), ("chats", String(describing: chats)), ("users", String(describing: users))])
    }
    }
    
        public static func parse_blocked(_ reader: BufferReader) -> Blocked? {
            var _1: [Api.PeerBlocked]?
            if let _ = reader.readInt32() {
                _1 = Api.parseVector(reader, elementSignature: 0, elementType: Api.PeerBlocked.self)
            }
            var _2: [Api.Chat]?
            if let _ = reader.readInt32() {
                _2 = Api.parseVector(reader, elementSignature: 0, elementType: Api.Chat.self)
            }
            var _3: [Api.User]?
            if let _ = reader.readInt32() {
                _3 = Api.parseVector(reader, elementSignature: 0, elementType: Api.User.self)
            }
            let _c1 = _1 != nil
            let _c2 = _2 != nil
            let _c3 = _3 != nil
            if _c1 && _c2 && _c3 {
                return Api.contacts.Blocked.blocked(blocked: _1!, chats: _2!, users: _3!)
            }
            else {
                return nil
            }
        }
        public static func parse_blockedSlice(_ reader: BufferReader) -> Blocked? {
            var _1: Int32?
            _1 = reader.readInt32()
            var _2: [Api.PeerBlocked]?
            if let _ = reader.readInt32() {
                _2 = Api.parseVector(reader, elementSignature: 0, elementType: Api.PeerBlocked.self)
            }
            var _3: [Api.Chat]?
            if let _ = reader.readInt32() {
                _3 = Api.parseVector(reader, elementSignature: 0, elementType: Api.Chat.self)
            }
            var _4: [Api.User]?
            if let _ = reader.readInt32() {
                _4 = Api.parseVector(reader, elementSignature: 0, elementType: Api.User.self)
            }
            let _c1 = _1 != nil
            let _c2 = _2 != nil
            let _c3 = _3 != nil
            let _c4 = _4 != nil
            if _c1 && _c2 && _c3 && _c4 {
                return Api.contacts.Blocked.blockedSlice(count: _1!, blocked: _2!, chats: _3!, users: _4!)
            }
            else {
                return nil
            }
        }
    
    }
}
public extension Api.contacts {
    enum Contacts: TypeConstructorDescription {
        case contacts(contacts: [Api.Contact], savedCount: Int32, users: [Api.User])
        case contactsNotModified
    
    public func serialize(_ buffer: Buffer, _ boxed: Swift.Bool) {
    switch self {
                case .contacts(let contacts, let savedCount, let users):
                    if boxed {
                        buffer.appendInt32(-353862078)
                    }
                    buffer.appendInt32(481674261)
                    buffer.appendInt32(Int32(contacts.count))
                    for item in contacts {
                        item.serialize(buffer, true)
                    }
                    serializeInt32(savedCount, buffer: buffer, boxed: false)
                    buffer.appendInt32(481674261)
                    buffer.appendInt32(Int32(users.count))
                    for item in users {
                        item.serialize(buffer, true)
                    }
                    break
                case .contactsNotModified:
                    if boxed {
                        buffer.appendInt32(-1219778094)
                    }
                    
                    break
    }
    }
    
    public func descriptionFields() -> (String, [(String, Any)]) {
        switch self {
                case .contacts(let contacts, let savedCount, let users):
                return ("contacts", [("contacts", String(describing: contacts)), ("savedCount", String(describing: savedCount)), ("users", String(describing: users))])
                case .contactsNotModified:
                return ("contactsNotModified", [])
    }
    }
    
        public static func parse_contacts(_ reader: BufferReader) -> Contacts? {
            var _1: [Api.Contact]?
            if let _ = reader.readInt32() {
                _1 = Api.parseVector(reader, elementSignature: 0, elementType: Api.Contact.self)
            }
            var _2: Int32?
            _2 = reader.readInt32()
            var _3: [Api.User]?
            if let _ = reader.readInt32() {
                _3 = Api.parseVector(reader, elementSignature: 0, elementType: Api.User.self)
            }
            let _c1 = _1 != nil
            let _c2 = _2 != nil
            let _c3 = _3 != nil
            if _c1 && _c2 && _c3 {
                return Api.contacts.Contacts.contacts(contacts: _1!, savedCount: _2!, users: _3!)
            }
            else {
                return nil
            }
        }
        public static func parse_contactsNotModified(_ reader: BufferReader) -> Contacts? {
            return Api.contacts.Contacts.contactsNotModified
        }
    
    }
}
public extension Api.contacts {
    enum Found: TypeConstructorDescription {
        case found(myResults: [Api.Peer], results: [Api.Peer], chats: [Api.Chat], users: [Api.User])
    
    public func serialize(_ buffer: Buffer, _ boxed: Swift.Bool) {
    switch self {
                case .found(let myResults, let results, let chats, let users):
                    if boxed {
                        buffer.appendInt32(-1290580579)
                    }
                    buffer.appendInt32(481674261)
                    buffer.appendInt32(Int32(myResults.count))
                    for item in myResults {
                        item.serialize(buffer, true)
                    }
                    buffer.appendInt32(481674261)
                    buffer.appendInt32(Int32(results.count))
                    for item in results {
                        item.serialize(buffer, true)
                    }
                    buffer.appendInt32(481674261)
                    buffer.appendInt32(Int32(chats.count))
                    for item in chats {
                        item.serialize(buffer, true)
                    }
                    buffer.appendInt32(481674261)
                    buffer.appendInt32(Int32(users.count))
                    for item in users {
                        item.serialize(buffer, true)
                    }
                    break
    }
    }
    
    public func descriptionFields() -> (String, [(String, Any)]) {
        switch self {
                case .found(let myResults, let results, let chats, let users):
                return ("found", [("myResults", String(describing: myResults)), ("results", String(describing: results)), ("chats", String(describing: chats)), ("users", String(describing: users))])
    }
    }
    
        public static func parse_found(_ reader: BufferReader) -> Found? {
            var _1: [Api.Peer]?
            if let _ = reader.readInt32() {
                _1 = Api.parseVector(reader, elementSignature: 0, elementType: Api.Peer.self)
            }
            var _2: [Api.Peer]?
            if let _ = reader.readInt32() {
                _2 = Api.parseVector(reader, elementSignature: 0, elementType: Api.Peer.self)
            }
            var _3: [Api.Chat]?
            if let _ = reader.readInt32() {
                _3 = Api.parseVector(reader, elementSignature: 0, elementType: Api.Chat.self)
            }
            var _4: [Api.User]?
            if let _ = reader.readInt32() {
                _4 = Api.parseVector(reader, elementSignature: 0, elementType: Api.User.self)
            }
            let _c1 = _1 != nil
            let _c2 = _2 != nil
            let _c3 = _3 != nil
            let _c4 = _4 != nil
            if _c1 && _c2 && _c3 && _c4 {
                return Api.contacts.Found.found(myResults: _1!, results: _2!, chats: _3!, users: _4!)
            }
            else {
                return nil
            }
        }
    
    }
}
public extension Api.contacts {
    enum ImportedContacts: TypeConstructorDescription {
        case importedContacts(imported: [Api.ImportedContact], popularInvites: [Api.PopularContact], retryContacts: [Int64], users: [Api.User])
    
    public func serialize(_ buffer: Buffer, _ boxed: Swift.Bool) {
    switch self {
                case .importedContacts(let imported, let popularInvites, let retryContacts, let users):
                    if boxed {
                        buffer.appendInt32(2010127419)
                    }
                    buffer.appendInt32(481674261)
                    buffer.appendInt32(Int32(imported.count))
                    for item in imported {
                        item.serialize(buffer, true)
                    }
                    buffer.appendInt32(481674261)
                    buffer.appendInt32(Int32(popularInvites.count))
                    for item in popularInvites {
                        item.serialize(buffer, true)
                    }
                    buffer.appendInt32(481674261)
                    buffer.appendInt32(Int32(retryContacts.count))
                    for item in retryContacts {
                        serializeInt64(item, buffer: buffer, boxed: false)
                    }
                    buffer.appendInt32(481674261)
                    buffer.appendInt32(Int32(users.count))
                    for item in users {
                        item.serialize(buffer, true)
                    }
                    break
    }
    }
    
    public func descriptionFields() -> (String, [(String, Any)]) {
        switch self {
                case .importedContacts(let imported, let popularInvites, let retryContacts, let users):
                return ("importedContacts", [("imported", String(describing: imported)), ("popularInvites", String(describing: popularInvites)), ("retryContacts", String(describing: retryContacts)), ("users", String(describing: users))])
    }
    }
    
        public static func parse_importedContacts(_ reader: BufferReader) -> ImportedContacts? {
            var _1: [Api.ImportedContact]?
            if let _ = reader.readInt32() {
                _1 = Api.parseVector(reader, elementSignature: 0, elementType: Api.ImportedContact.self)
            }
            var _2: [Api.PopularContact]?
            if let _ = reader.readInt32() {
                _2 = Api.parseVector(reader, elementSignature: 0, elementType: Api.PopularContact.self)
            }
            var _3: [Int64]?
            if let _ = reader.readInt32() {
                _3 = Api.parseVector(reader, elementSignature: 570911930, elementType: Int64.self)
            }
            var _4: [Api.User]?
            if let _ = reader.readInt32() {
                _4 = Api.parseVector(reader, elementSignature: 0, elementType: Api.User.self)
            }
            let _c1 = _1 != nil
            let _c2 = _2 != nil
            let _c3 = _3 != nil
            let _c4 = _4 != nil
            if _c1 && _c2 && _c3 && _c4 {
                return Api.contacts.ImportedContacts.importedContacts(imported: _1!, popularInvites: _2!, retryContacts: _3!, users: _4!)
            }
            else {
                return nil
            }
        }
    
    }
}
public extension Api.contacts {
    enum ResolvedPeer: TypeConstructorDescription {
        case resolvedPeer(peer: Api.Peer, chats: [Api.Chat], users: [Api.User])
    
    public func serialize(_ buffer: Buffer, _ boxed: Swift.Bool) {
    switch self {
                case .resolvedPeer(let peer, let chats, let users):
                    if boxed {
                        buffer.appendInt32(2131196633)
                    }
                    peer.serialize(buffer, true)
                    buffer.appendInt32(481674261)
                    buffer.appendInt32(Int32(chats.count))
                    for item in chats {
                        item.serialize(buffer, true)
                    }
                    buffer.appendInt32(481674261)
                    buffer.appendInt32(Int32(users.count))
                    for item in users {
                        item.serialize(buffer, true)
                    }
                    break
    }
    }
    
    public func descriptionFields() -> (String, [(String, Any)]) {
        switch self {
                case .resolvedPeer(let peer, let chats, let users):
                return ("resolvedPeer", [("peer", String(describing: peer)), ("chats", String(describing: chats)), ("users", String(describing: users))])
    }
    }
    
        public static func parse_resolvedPeer(_ reader: BufferReader) -> ResolvedPeer? {
            var _1: Api.Peer?
            if let signature = reader.readInt32() {
                _1 = Api.parse(reader, signature: signature) as? Api.Peer
            }
            var _2: [Api.Chat]?
            if let _ = reader.readInt32() {
                _2 = Api.parseVector(reader, elementSignature: 0, elementType: Api.Chat.self)
            }
            var _3: [Api.User]?
            if let _ = reader.readInt32() {
                _3 = Api.parseVector(reader, elementSignature: 0, elementType: Api.User.self)
            }
            let _c1 = _1 != nil
            let _c2 = _2 != nil
            let _c3 = _3 != nil
            if _c1 && _c2 && _c3 {
                return Api.contacts.ResolvedPeer.resolvedPeer(peer: _1!, chats: _2!, users: _3!)
            }
            else {
                return nil
            }
        }
    
    }
}
public extension Api.contacts {
    enum TopPeers: TypeConstructorDescription {
        case topPeers(categories: [Api.TopPeerCategoryPeers], chats: [Api.Chat], users: [Api.User])
        case topPeersDisabled
        case topPeersNotModified
    
    public func serialize(_ buffer: Buffer, _ boxed: Swift.Bool) {
    switch self {
                case .topPeers(let categories, let chats, let users):
                    if boxed {
                        buffer.appendInt32(1891070632)
                    }
                    buffer.appendInt32(481674261)
                    buffer.appendInt32(Int32(categories.count))
                    for item in categories {
                        item.serialize(buffer, true)
                    }
                    buffer.appendInt32(481674261)
                    buffer.appendInt32(Int32(chats.count))
                    for item in chats {
                        item.serialize(buffer, true)
                    }
                    buffer.appendInt32(481674261)
                    buffer.appendInt32(Int32(users.count))
                    for item in users {
                        item.serialize(buffer, true)
                    }
                    break
                case .topPeersDisabled:
                    if boxed {
                        buffer.appendInt32(-1255369827)
                    }
                    
                    break
                case .topPeersNotModified:
                    if boxed {
                        buffer.appendInt32(-567906571)
                    }
                    
                    break
    }
    }
    
    public func descriptionFields() -> (String, [(String, Any)]) {
        switch self {
                case .topPeers(let categories, let chats, let users):
                return ("topPeers", [("categories", String(describing: categories)), ("chats", String(describing: chats)), ("users", String(describing: users))])
                case .topPeersDisabled:
                return ("topPeersDisabled", [])
                case .topPeersNotModified:
                return ("topPeersNotModified", [])
    }
    }
    
        public static func parse_topPeers(_ reader: BufferReader) -> TopPeers? {
            var _1: [Api.TopPeerCategoryPeers]?
            if let _ = reader.readInt32() {
                _1 = Api.parseVector(reader, elementSignature: 0, elementType: Api.TopPeerCategoryPeers.self)
            }
            var _2: [Api.Chat]?
            if let _ = reader.readInt32() {
                _2 = Api.parseVector(reader, elementSignature: 0, elementType: Api.Chat.self)
            }
            var _3: [Api.User]?
            if let _ = reader.readInt32() {
                _3 = Api.parseVector(reader, elementSignature: 0, elementType: Api.User.self)
            }
            let _c1 = _1 != nil
            let _c2 = _2 != nil
            let _c3 = _3 != nil
            if _c1 && _c2 && _c3 {
                return Api.contacts.TopPeers.topPeers(categories: _1!, chats: _2!, users: _3!)
            }
            else {
                return nil
            }
        }
        public static func parse_topPeersDisabled(_ reader: BufferReader) -> TopPeers? {
            return Api.contacts.TopPeers.topPeersDisabled
        }
        public static func parse_topPeersNotModified(_ reader: BufferReader) -> TopPeers? {
            return Api.contacts.TopPeers.topPeersNotModified
        }
    
    }
<<<<<<< HEAD
}
public extension Api.help {
    enum AppUpdate: TypeConstructorDescription {
        case appUpdate(flags: Int32, id: Int32, version: String, text: String, entities: [Api.MessageEntity], document: Api.Document?, url: String?, sticker: Api.Document?)
        case noAppUpdate
    
    public func serialize(_ buffer: Buffer, _ boxed: Swift.Bool) {
    switch self {
                case .appUpdate(let flags, let id, let version, let text, let entities, let document, let url, let sticker):
                    if boxed {
                        buffer.appendInt32(-860107216)
                    }
                    serializeInt32(flags, buffer: buffer, boxed: false)
                    serializeInt32(id, buffer: buffer, boxed: false)
                    serializeString(version, buffer: buffer, boxed: false)
                    serializeString(text, buffer: buffer, boxed: false)
                    buffer.appendInt32(481674261)
                    buffer.appendInt32(Int32(entities.count))
                    for item in entities {
                        item.serialize(buffer, true)
                    }
                    if Int(flags) & Int(1 << 1) != 0 {document!.serialize(buffer, true)}
                    if Int(flags) & Int(1 << 2) != 0 {serializeString(url!, buffer: buffer, boxed: false)}
                    if Int(flags) & Int(1 << 3) != 0 {sticker!.serialize(buffer, true)}
                    break
                case .noAppUpdate:
                    if boxed {
                        buffer.appendInt32(-1000708810)
                    }
                    
                    break
    }
    }
    
    public func descriptionFields() -> (String, [(String, Any)]) {
        switch self {
                case .appUpdate(let flags, let id, let version, let text, let entities, let document, let url, let sticker):
                return ("appUpdate", [("flags", String(describing: flags)), ("id", String(describing: id)), ("version", String(describing: version)), ("text", String(describing: text)), ("entities", String(describing: entities)), ("document", String(describing: document)), ("url", String(describing: url)), ("sticker", String(describing: sticker))])
                case .noAppUpdate:
                return ("noAppUpdate", [])
    }
    }
    
        public static func parse_appUpdate(_ reader: BufferReader) -> AppUpdate? {
            var _1: Int32?
            _1 = reader.readInt32()
            var _2: Int32?
            _2 = reader.readInt32()
            var _3: String?
            _3 = parseString(reader)
            var _4: String?
            _4 = parseString(reader)
            var _5: [Api.MessageEntity]?
            if let _ = reader.readInt32() {
                _5 = Api.parseVector(reader, elementSignature: 0, elementType: Api.MessageEntity.self)
            }
            var _6: Api.Document?
            if Int(_1!) & Int(1 << 1) != 0 {if let signature = reader.readInt32() {
                _6 = Api.parse(reader, signature: signature) as? Api.Document
            } }
            var _7: String?
            if Int(_1!) & Int(1 << 2) != 0 {_7 = parseString(reader) }
            var _8: Api.Document?
            if Int(_1!) & Int(1 << 3) != 0 {if let signature = reader.readInt32() {
                _8 = Api.parse(reader, signature: signature) as? Api.Document
            } }
            let _c1 = _1 != nil
            let _c2 = _2 != nil
            let _c3 = _3 != nil
            let _c4 = _4 != nil
            let _c5 = _5 != nil
            let _c6 = (Int(_1!) & Int(1 << 1) == 0) || _6 != nil
            let _c7 = (Int(_1!) & Int(1 << 2) == 0) || _7 != nil
            let _c8 = (Int(_1!) & Int(1 << 3) == 0) || _8 != nil
            if _c1 && _c2 && _c3 && _c4 && _c5 && _c6 && _c7 && _c8 {
                return Api.help.AppUpdate.appUpdate(flags: _1!, id: _2!, version: _3!, text: _4!, entities: _5!, document: _6, url: _7, sticker: _8)
            }
            else {
                return nil
            }
        }
        public static func parse_noAppUpdate(_ reader: BufferReader) -> AppUpdate? {
            return Api.help.AppUpdate.noAppUpdate
        }
    
    }
}
public extension Api.help {
    enum CountriesList: TypeConstructorDescription {
        case countriesList(countries: [Api.help.Country], hash: Int32)
        case countriesListNotModified
    
    public func serialize(_ buffer: Buffer, _ boxed: Swift.Bool) {
    switch self {
                case .countriesList(let countries, let hash):
                    if boxed {
                        buffer.appendInt32(-2016381538)
                    }
                    buffer.appendInt32(481674261)
                    buffer.appendInt32(Int32(countries.count))
                    for item in countries {
                        item.serialize(buffer, true)
                    }
                    serializeInt32(hash, buffer: buffer, boxed: false)
                    break
                case .countriesListNotModified:
                    if boxed {
                        buffer.appendInt32(-1815339214)
                    }
                    
                    break
    }
    }
    
    public func descriptionFields() -> (String, [(String, Any)]) {
        switch self {
                case .countriesList(let countries, let hash):
                return ("countriesList", [("countries", String(describing: countries)), ("hash", String(describing: hash))])
                case .countriesListNotModified:
                return ("countriesListNotModified", [])
    }
    }
    
        public static func parse_countriesList(_ reader: BufferReader) -> CountriesList? {
            var _1: [Api.help.Country]?
            if let _ = reader.readInt32() {
                _1 = Api.parseVector(reader, elementSignature: 0, elementType: Api.help.Country.self)
            }
            var _2: Int32?
            _2 = reader.readInt32()
            let _c1 = _1 != nil
            let _c2 = _2 != nil
            if _c1 && _c2 {
                return Api.help.CountriesList.countriesList(countries: _1!, hash: _2!)
            }
            else {
                return nil
            }
        }
        public static func parse_countriesListNotModified(_ reader: BufferReader) -> CountriesList? {
            return Api.help.CountriesList.countriesListNotModified
        }
    
    }
=======
>>>>>>> 67ce20f3
}<|MERGE_RESOLUTION|>--- conflicted
+++ resolved
@@ -1219,151 +1219,4 @@
         }
     
     }
-<<<<<<< HEAD
-}
-public extension Api.help {
-    enum AppUpdate: TypeConstructorDescription {
-        case appUpdate(flags: Int32, id: Int32, version: String, text: String, entities: [Api.MessageEntity], document: Api.Document?, url: String?, sticker: Api.Document?)
-        case noAppUpdate
-    
-    public func serialize(_ buffer: Buffer, _ boxed: Swift.Bool) {
-    switch self {
-                case .appUpdate(let flags, let id, let version, let text, let entities, let document, let url, let sticker):
-                    if boxed {
-                        buffer.appendInt32(-860107216)
-                    }
-                    serializeInt32(flags, buffer: buffer, boxed: false)
-                    serializeInt32(id, buffer: buffer, boxed: false)
-                    serializeString(version, buffer: buffer, boxed: false)
-                    serializeString(text, buffer: buffer, boxed: false)
-                    buffer.appendInt32(481674261)
-                    buffer.appendInt32(Int32(entities.count))
-                    for item in entities {
-                        item.serialize(buffer, true)
-                    }
-                    if Int(flags) & Int(1 << 1) != 0 {document!.serialize(buffer, true)}
-                    if Int(flags) & Int(1 << 2) != 0 {serializeString(url!, buffer: buffer, boxed: false)}
-                    if Int(flags) & Int(1 << 3) != 0 {sticker!.serialize(buffer, true)}
-                    break
-                case .noAppUpdate:
-                    if boxed {
-                        buffer.appendInt32(-1000708810)
-                    }
-                    
-                    break
-    }
-    }
-    
-    public func descriptionFields() -> (String, [(String, Any)]) {
-        switch self {
-                case .appUpdate(let flags, let id, let version, let text, let entities, let document, let url, let sticker):
-                return ("appUpdate", [("flags", String(describing: flags)), ("id", String(describing: id)), ("version", String(describing: version)), ("text", String(describing: text)), ("entities", String(describing: entities)), ("document", String(describing: document)), ("url", String(describing: url)), ("sticker", String(describing: sticker))])
-                case .noAppUpdate:
-                return ("noAppUpdate", [])
-    }
-    }
-    
-        public static func parse_appUpdate(_ reader: BufferReader) -> AppUpdate? {
-            var _1: Int32?
-            _1 = reader.readInt32()
-            var _2: Int32?
-            _2 = reader.readInt32()
-            var _3: String?
-            _3 = parseString(reader)
-            var _4: String?
-            _4 = parseString(reader)
-            var _5: [Api.MessageEntity]?
-            if let _ = reader.readInt32() {
-                _5 = Api.parseVector(reader, elementSignature: 0, elementType: Api.MessageEntity.self)
-            }
-            var _6: Api.Document?
-            if Int(_1!) & Int(1 << 1) != 0 {if let signature = reader.readInt32() {
-                _6 = Api.parse(reader, signature: signature) as? Api.Document
-            } }
-            var _7: String?
-            if Int(_1!) & Int(1 << 2) != 0 {_7 = parseString(reader) }
-            var _8: Api.Document?
-            if Int(_1!) & Int(1 << 3) != 0 {if let signature = reader.readInt32() {
-                _8 = Api.parse(reader, signature: signature) as? Api.Document
-            } }
-            let _c1 = _1 != nil
-            let _c2 = _2 != nil
-            let _c3 = _3 != nil
-            let _c4 = _4 != nil
-            let _c5 = _5 != nil
-            let _c6 = (Int(_1!) & Int(1 << 1) == 0) || _6 != nil
-            let _c7 = (Int(_1!) & Int(1 << 2) == 0) || _7 != nil
-            let _c8 = (Int(_1!) & Int(1 << 3) == 0) || _8 != nil
-            if _c1 && _c2 && _c3 && _c4 && _c5 && _c6 && _c7 && _c8 {
-                return Api.help.AppUpdate.appUpdate(flags: _1!, id: _2!, version: _3!, text: _4!, entities: _5!, document: _6, url: _7, sticker: _8)
-            }
-            else {
-                return nil
-            }
-        }
-        public static func parse_noAppUpdate(_ reader: BufferReader) -> AppUpdate? {
-            return Api.help.AppUpdate.noAppUpdate
-        }
-    
-    }
-}
-public extension Api.help {
-    enum CountriesList: TypeConstructorDescription {
-        case countriesList(countries: [Api.help.Country], hash: Int32)
-        case countriesListNotModified
-    
-    public func serialize(_ buffer: Buffer, _ boxed: Swift.Bool) {
-    switch self {
-                case .countriesList(let countries, let hash):
-                    if boxed {
-                        buffer.appendInt32(-2016381538)
-                    }
-                    buffer.appendInt32(481674261)
-                    buffer.appendInt32(Int32(countries.count))
-                    for item in countries {
-                        item.serialize(buffer, true)
-                    }
-                    serializeInt32(hash, buffer: buffer, boxed: false)
-                    break
-                case .countriesListNotModified:
-                    if boxed {
-                        buffer.appendInt32(-1815339214)
-                    }
-                    
-                    break
-    }
-    }
-    
-    public func descriptionFields() -> (String, [(String, Any)]) {
-        switch self {
-                case .countriesList(let countries, let hash):
-                return ("countriesList", [("countries", String(describing: countries)), ("hash", String(describing: hash))])
-                case .countriesListNotModified:
-                return ("countriesListNotModified", [])
-    }
-    }
-    
-        public static func parse_countriesList(_ reader: BufferReader) -> CountriesList? {
-            var _1: [Api.help.Country]?
-            if let _ = reader.readInt32() {
-                _1 = Api.parseVector(reader, elementSignature: 0, elementType: Api.help.Country.self)
-            }
-            var _2: Int32?
-            _2 = reader.readInt32()
-            let _c1 = _1 != nil
-            let _c2 = _2 != nil
-            if _c1 && _c2 {
-                return Api.help.CountriesList.countriesList(countries: _1!, hash: _2!)
-            }
-            else {
-                return nil
-            }
-        }
-        public static func parse_countriesListNotModified(_ reader: BufferReader) -> CountriesList? {
-            return Api.help.CountriesList.countriesListNotModified
-        }
-    
-    }
-=======
->>>>>>> 67ce20f3
 }