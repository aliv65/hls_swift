--- conflicted
+++ resolved
@@ -114,7 +114,6 @@
 		D00BDA1A1EE593D600C64C5E /* TelegramChannelAdminRights.swift in Sources */ = {isa = PBXBuildFile; fileRef = D00BDA181EE593D600C64C5E /* TelegramChannelAdminRights.swift */; };
 		D00BDA1C1EE5952A00C64C5E /* TelegramChannelBannedRights.swift in Sources */ = {isa = PBXBuildFile; fileRef = D00BDA1B1EE5952A00C64C5E /* TelegramChannelBannedRights.swift */; };
 		D00BDA1D1EE5952A00C64C5E /* TelegramChannelBannedRights.swift in Sources */ = {isa = PBXBuildFile; fileRef = D00BDA1B1EE5952A00C64C5E /* TelegramChannelBannedRights.swift */; };
-		D00C73BB23055AA8004B1E2B /* MacInternalUpdater.swift in Sources */ = {isa = PBXBuildFile; fileRef = D00C73BA23055AA8004B1E2B /* MacInternalUpdater.swift */; };
 		D00C7CCC1E3620C30080C3D5 /* CachedChannelParticipants.swift in Sources */ = {isa = PBXBuildFile; fileRef = D00C7CCB1E3620C30080C3D5 /* CachedChannelParticipants.swift */; };
 		D00C7CCD1E3620C30080C3D5 /* CachedChannelParticipants.swift in Sources */ = {isa = PBXBuildFile; fileRef = D00C7CCB1E3620C30080C3D5 /* CachedChannelParticipants.swift */; };
 		D00C7CE01E3785710080C3D5 /* MarkMessageContentAsConsumedInteractively.swift in Sources */ = {isa = PBXBuildFile; fileRef = D00C7CDF1E3785700080C3D5 /* MarkMessageContentAsConsumedInteractively.swift */; };
@@ -209,9 +208,6 @@
 		D02D60AC206BA64100FEFE1E /* VerifySecureIdValue.swift in Sources */ = {isa = PBXBuildFile; fileRef = D02D60AA206BA64100FEFE1E /* VerifySecureIdValue.swift */; };
 		D02DADC12139A1FC00116225 /* ContactSyncManager.swift in Sources */ = {isa = PBXBuildFile; fileRef = D02DADC02139A1FC00116225 /* ContactSyncManager.swift */; };
 		D02DADC22139A1FC00116225 /* ContactSyncManager.swift in Sources */ = {isa = PBXBuildFile; fileRef = D02DADC02139A1FC00116225 /* ContactSyncManager.swift */; };
-		D02E88522301AAA7000259C5 /* OutgoingScheduleInfoMessageAttribute.swift in Sources */ = {isa = PBXBuildFile; fileRef = 09FC986A22FD882200915E37 /* OutgoingScheduleInfoMessageAttribute.swift */; };
-		D02E88532301AAA7000259C5 /* RegisterNotificationToken.swift in Sources */ = {isa = PBXBuildFile; fileRef = D02B198F21FB1D520094A764 /* RegisterNotificationToken.swift */; };
-		D02E88542301AAA7000259C5 /* ScheduledMessages.swift in Sources */ = {isa = PBXBuildFile; fileRef = 09FC986C22FD99D400915E37 /* ScheduledMessages.swift */; };
 		D03121021DA57E93006A2A60 /* TelegramPeerNotificationSettings.swift in Sources */ = {isa = PBXBuildFile; fileRef = D03121011DA57E93006A2A60 /* TelegramPeerNotificationSettings.swift */; };
 		D0329EA222FC5A7C00F9F071 /* MessageReactions.swift in Sources */ = {isa = PBXBuildFile; fileRef = D0329EA122FC5A7C00F9F071 /* MessageReactions.swift */; };
 		D0329EA322FC5A7C00F9F071 /* MessageReactions.swift in Sources */ = {isa = PBXBuildFile; fileRef = D0329EA122FC5A7C00F9F071 /* MessageReactions.swift */; };
@@ -836,7 +832,6 @@
 		D00580AD21E2A08900CB7CD3 /* AccountEnvironmentAttribute.swift */ = {isa = PBXFileReference; lastKnownFileType = sourcecode.swift; path = AccountEnvironmentAttribute.swift; sourceTree = "<group>"; };
 		D00BDA181EE593D600C64C5E /* TelegramChannelAdminRights.swift */ = {isa = PBXFileReference; fileEncoding = 4; lastKnownFileType = sourcecode.swift; path = TelegramChannelAdminRights.swift; sourceTree = "<group>"; };
 		D00BDA1B1EE5952A00C64C5E /* TelegramChannelBannedRights.swift */ = {isa = PBXFileReference; fileEncoding = 4; lastKnownFileType = sourcecode.swift; path = TelegramChannelBannedRights.swift; sourceTree = "<group>"; };
-		D00C73BA23055AA8004B1E2B /* MacInternalUpdater.swift */ = {isa = PBXFileReference; lastKnownFileType = sourcecode.swift; path = MacInternalUpdater.swift; sourceTree = "<group>"; };
 		D00C7CCB1E3620C30080C3D5 /* CachedChannelParticipants.swift */ = {isa = PBXFileReference; fileEncoding = 4; lastKnownFileType = sourcecode.swift; path = CachedChannelParticipants.swift; sourceTree = "<group>"; };
 		D00C7CDF1E3785700080C3D5 /* MarkMessageContentAsConsumedInteractively.swift */ = {isa = PBXFileReference; fileEncoding = 4; lastKnownFileType = sourcecode.swift; path = MarkMessageContentAsConsumedInteractively.swift; sourceTree = "<group>"; };
 		D00C7CEA1E37A8540080C3D5 /* SetSecretChatMessageAutoremoveTimeoutInteractively.swift */ = {isa = PBXFileReference; fileEncoding = 4; lastKnownFileType = sourcecode.swift; path = SetSecretChatMessageAutoremoveTimeoutInteractively.swift; sourceTree = "<group>"; };
@@ -1242,14 +1237,6 @@
 /* End PBXFrameworksBuildPhase section */
 
 /* Begin PBXGroup section */
-		D00C73B923055A60004B1E2B /* Mac Internal Updates */ = {
-			isa = PBXGroup;
-			children = (
-				D00C73BA23055AA8004B1E2B /* MacInternalUpdater.swift */,
-			);
-			name = "Mac Internal Updates";
-			sourceTree = "<group>";
-		};
 		D01B27A01E394D7B0022A4C0 /* Settings */ = {
 			isa = PBXGroup;
 			children = (
@@ -1773,11 +1760,6 @@
 		D09D8C031D4FAB1D0081DBEC /* TelegramCore */ = {
 			isa = PBXGroup;
 			children = (
-<<<<<<< HEAD
-				D00C73B923055A60004B1E2B /* Mac Internal Updates */,
-				D03B0C791D62153400955575 /* third-party */,
-=======
->>>>>>> cb48f2b2
 				D03B0CB71D62232000955575 /* Utils */,
 				D03B0CCF1D62242200955575 /* Objects */,
 				D03B0CFE1D62252200955575 /* State */,
@@ -2506,9 +2488,6 @@
 			isa = PBXSourcesBuildPhase;
 			buildActionMask = 2147483647;
 			files = (
-				D02E88522301AAA7000259C5 /* OutgoingScheduleInfoMessageAttribute.swift in Sources */,
-				D02E88532301AAA7000259C5 /* RegisterNotificationToken.swift in Sources */,
-				D02E88542301AAA7000259C5 /* ScheduledMessages.swift in Sources */,
 				D020F00722F19C8F00BE699A /* ManagedAnimatedEmojiUpdates.swift in Sources */,
 				D05FDC3922CA45070060BFE3 /* AppUpdate.swift in Sources */,
 				D014193922AE6B85008667CB /* ChannelOwnershipTransfer.swift in Sources */,
@@ -2863,7 +2842,6 @@
 				D0E652201E3A364A004EEA91 /* UpdateAccountPeerName.swift in Sources */,
 				D0FA8BA21E1F99E1001E855B /* SecretChatFileReference.swift in Sources */,
 				D001F3F71E128A1C007A8C60 /* ApplyUpdateMessage.swift in Sources */,
-				D00C73BB23055AA8004B1E2B /* MacInternalUpdater.swift in Sources */,
 				D0B418971D7E0580004562A4 /* TelegramMediaImage.swift in Sources */,
 				D01843A92190C28100278AFF /* ConfirmTwoStepRecoveryEmail.swift in Sources */,
 				D041E3F91E535A88008C24B4 /* RemovePeerMember.swift in Sources */,
