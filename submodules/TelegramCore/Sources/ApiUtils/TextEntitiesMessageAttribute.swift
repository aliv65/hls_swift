--- conflicted
+++ resolved
@@ -40,17 +40,12 @@
                 break
             case .Strikethrough:
                 apiEntities.append(.messageEntityStrike(offset: offset, length: length))
-<<<<<<< HEAD
-            case .BlockQuote:
-                apiEntities.append(.messageEntityBlockquote(flags: 0, offset: offset, length: length))
-=======
             case let .BlockQuote(isCollapsed):
                 var flags: Int32 = 0
                 if isCollapsed {
                     flags |= 1 << 0
                 }
                 apiEntities.append(.messageEntityBlockquote(flags: flags, offset: offset, length: length))
->>>>>>> cda0334a
             case .Underline:
                 apiEntities.append(.messageEntityUnderline(offset: offset, length: length))
             case .BankCard:
