import Foundation
import Postbox
import TelegramApi
import SwiftSignalKit

func fetchAndUpdateSupplementalCachedPeerData(peerId rawPeerId: PeerId, accountPeerId: PeerId, network: Network, postbox: Postbox) -> Signal<Bool, NoError> {
    return postbox.combinedView(keys: [.basicPeer(rawPeerId)])
    |> mapToSignal { views -> Signal<Peer, NoError> in
        guard let view = views.views[.basicPeer(rawPeerId)] as? BasicPeerView else {
            return .complete()
        }
        guard let peer = view.peer else {
            return .complete()
        }
        return .single(peer)
    }
    |> take(1)
    |> mapToSignal { _ -> Signal<Bool, NoError> in
        return postbox.transaction { transaction -> Signal<Bool, NoError> in
            guard let rawPeer = transaction.getPeer(rawPeerId) else {
                return .single(false)
            }
            
            let peer: Peer
            if let secretChat = rawPeer as? TelegramSecretChat {
                guard let user = transaction.getPeer(secretChat.regularPeerId) else {
                    return .single(false)
                }
                peer = user
            } else {
                peer = rawPeer
            }
                
            let cachedData = transaction.getPeerCachedData(peerId: peer.id)
            
            if let cachedData = cachedData as? CachedUserData {
                if cachedData.peerStatusSettings != nil {
                    return .single(true)
                }
            } else if let cachedData = cachedData as? CachedGroupData {
                if cachedData.peerStatusSettings != nil {
                    return .single(true)
                }
            } else if let cachedData = cachedData as? CachedChannelData {
                if cachedData.peerStatusSettings != nil {
                    return .single(true)
                }
            } else if let cachedData = cachedData as? CachedSecretChatData {
                if cachedData.peerStatusSettings != nil {
                    return .single(true)
                }
            }
            
            if peer.id.namespace == Namespaces.Peer.SecretChat {
                return postbox.transaction { transaction -> Bool in
                    var peerStatusSettings: PeerStatusSettings
                    if let peer = transaction.getPeer(peer.id), let associatedPeerId = peer.associatedPeerId, !transaction.isPeerContact(peerId: associatedPeerId) {
                        if let peer = peer as? TelegramSecretChat, case .creator = peer.role {
                            peerStatusSettings = PeerStatusSettings(flags: [], managingBot: nil)
                        } else {
                            peerStatusSettings = PeerStatusSettings(flags: [.canReport], managingBot: nil)
                        }
                    } else {
                        peerStatusSettings = PeerStatusSettings(flags: [], managingBot: nil)
                    }
                    
                    transaction.updatePeerCachedData(peerIds: [peer.id], update: { peerId, current in
                        if let current = current as? CachedSecretChatData {
                            return current.withUpdatedPeerStatusSettings(peerStatusSettings)
                        } else {
                            return CachedSecretChatData(peerStatusSettings: peerStatusSettings)
                        }
                    })
                    
                    return true
                }
            } else if let inputPeer = apiInputPeer(peer) {
                return network.request(Api.functions.messages.getPeerSettings(peer: inputPeer))
                |> retryRequest
                |> mapToSignal { peerSettings -> Signal<Bool, NoError> in
                    return postbox.transaction { transaction -> Bool in
                        let parsedPeers: AccumulatedPeers
                        
                        let peerStatusSettings: PeerStatusSettings
                        switch peerSettings {
                        case let .peerSettings(settings, chats, users):
                            peerStatusSettings = PeerStatusSettings(apiSettings: settings)
                            parsedPeers = AccumulatedPeers(transaction: transaction, chats: chats, users: users)
                        }
                        
                        updatePeers(transaction: transaction, accountPeerId: accountPeerId, peers: parsedPeers)
                        
                        transaction.updatePeerCachedData(peerIds: Set([peer.id]), update: { _, current in
                            switch peer.id.namespace {
                                case Namespaces.Peer.CloudUser:
                                    let previous: CachedUserData
                                    if let current = current as? CachedUserData {
                                        previous = current
                                    } else {
                                        previous = CachedUserData()
                                    }
                                    return previous.withUpdatedPeerStatusSettings(peerStatusSettings)
                                case Namespaces.Peer.CloudGroup:
                                    let previous: CachedGroupData
                                    if let current = current as? CachedGroupData {
                                        previous = current
                                    } else {
                                        previous = CachedGroupData()
                                    }
                                    return previous.withUpdatedPeerStatusSettings(peerStatusSettings)
                                case Namespaces.Peer.CloudChannel:
                                    let previous: CachedChannelData
                                    if let current = current as? CachedChannelData {
                                        previous = current
                                    } else {
                                        previous = CachedChannelData()
                                    }
                                    return previous.withUpdatedPeerStatusSettings(peerStatusSettings)
                                default:
                                    break
                            }
                            return current
                        })
                        return true
                    }
                }
            } else {
                return .single(false)
            }
        }
        |> switchToLatest
    }
}

func _internal_fetchAndUpdateCachedPeerData(accountPeerId: PeerId, peerId rawPeerId: PeerId, network: Network, postbox: Postbox) -> Signal<Bool, NoError> {
    return postbox.combinedView(keys: [.basicPeer(rawPeerId)])
    |> mapToSignal { views -> Signal<Bool, NoError> in
        if accountPeerId == rawPeerId {
            return .single(true)
        }
        guard let view = views.views[.basicPeer(rawPeerId)] as? BasicPeerView else {
            return .complete()
        }
        guard let _ = view.peer else {
            return .complete()
        }
        return .single(true)
    }
    |> take(1)
    |> mapToSignal { _ -> Signal<Bool, NoError> in
        return postbox.transaction { transaction -> (Api.InputUser?, Peer?, PeerId) in
            guard let rawPeer = transaction.getPeer(rawPeerId) else {
                if rawPeerId == accountPeerId {
                    return (.inputUserSelf, transaction.getPeer(rawPeerId), rawPeerId)
                } else {
                    return (nil, nil, rawPeerId)
                }
            }
            
            let peer: Peer
            if let secretChat = rawPeer as? TelegramSecretChat {
                guard let user = transaction.getPeer(secretChat.regularPeerId) else {
                    return (nil, nil, rawPeerId)
                }
                peer = user
            } else {
                peer = rawPeer
            }
            
            if rawPeerId == accountPeerId {
                return (.inputUserSelf, rawPeer, rawPeerId)
            } else {
                return (apiInputUser(peer), peer, peer.id)
            }
        }
        |> mapToSignal { inputUser, maybePeer, peerId -> Signal<Bool, NoError> in
            if let inputUser = inputUser {
                let editableBotInfo: Signal<EditableBotInfo?, NoError>
                if let user = maybePeer as? TelegramUser, let botInfo = user.botInfo, botInfo.flags.contains(.canEdit) {
                    let flags: Int32 = (1 << 0)
                    editableBotInfo = network.request(Api.functions.bots.getBotInfo(flags: flags, bot: inputUser, langCode: ""))
                    |> map(Optional.init)
                    |> `catch` { _ -> Signal<Api.bots.BotInfo?, NoError> in
                        return .single(nil)
                    }
                    |> mapToSignal { result -> Signal<EditableBotInfo?, NoError> in
                        if let result = result {
                            switch result {
                            case let .botInfo(name, about, description):
                                return .single(EditableBotInfo(name: name, about: about, description: description))
                            }
                        } else {
                            return .single(nil)
                        }
                    }
                } else {
                    editableBotInfo = .single(nil)
                }
                
                let botPreview: Signal<CachedUserData.BotPreview?, NoError>
                if let user = maybePeer as? TelegramUser, let botInfo = user.botInfo {
                    if botInfo.flags.contains(.canEdit) {
                        botPreview = _internal_requestBotAdminPreview(network: network, peerId: user.id, inputUser: inputUser, language: nil)
                    } else {
                        botPreview = _internal_requestBotUserPreview(network: network, peerId: user.id, inputUser: inputUser)
                    }
                } else {
                    botPreview = .single(nil)
                }
                
                var additionalConnectedBots: Signal<Api.account.ConnectedBots?, NoError> = .single(nil)
                if rawPeerId == accountPeerId {
                    additionalConnectedBots = network.request(Api.functions.account.getConnectedBots())
                    |> map(Optional.init)
                    |> `catch` { _ -> Signal<Api.account.ConnectedBots?, NoError> in
                        return .single(nil)
                    }
                }

                return combineLatest(
                    network.request(Api.functions.users.getFullUser(id: inputUser))
                    |> retryRequest,
                    editableBotInfo,
                    botPreview,
                    additionalConnectedBots
                )
                |> mapToSignal { result, editableBotInfo, botPreview, additionalConnectedBots -> Signal<Bool, NoError> in
                    return postbox.transaction { transaction -> Bool in
                        switch result {
                        case let .userFull(fullUser, chats, users):
                            var accountUser: Api.User?
                            var parsedPeers = AccumulatedPeers(transaction: transaction, chats: chats, users: users)
                            for user in users {
                                if user.peerId == accountPeerId {
                                    accountUser = user
                                }
                            }
                            let _ = accountUser
                            
                            var mappedConnectedBot: TelegramAccountConnectedBot?
                            
                            if let additionalConnectedBots {
                                switch additionalConnectedBots {
                                case let .connectedBots(connectedBots, users):
                                    parsedPeers = parsedPeers.union(with: AccumulatedPeers(transaction: transaction, chats: [], users: users))
                                    
                                    if let apiBot = connectedBots.first {
                                        switch apiBot {
                                        case let .connectedBot(flags, botId, recipients):
                                            mappedConnectedBot = TelegramAccountConnectedBot(
                                                id: PeerId(namespace: Namespaces.Peer.CloudUser, id: PeerId.Id._internalFromInt64Value(botId)),
                                                recipients: TelegramBusinessRecipients(apiValue: recipients),
                                                canReply: (flags & (1 << 0)) != 0
                                            )
                                        }
                                    }
                                }
                            }
                            
                            switch fullUser {
                            case let .userFull(_, _, _, _, _, _, _, _, userFullNotifySettings, _, _, _, _, _, _, _, _, _, _, _, _, _, _, _, _, _, _, _, _):
                                updatePeers(transaction: transaction, accountPeerId: accountPeerId, peers: parsedPeers)
                                transaction.updateCurrentPeerNotificationSettings([peerId: TelegramPeerNotificationSettings(apiSettings: userFullNotifySettings)])
                            }
                            transaction.updatePeerCachedData(peerIds: [peerId], update: { peerId, current in
                                let previous: CachedUserData
                                if let current = current as? CachedUserData {
                                    previous = current
                                } else {
                                    previous = CachedUserData()
                                }
                                switch fullUser {
                                    case let .userFull(userFullFlags, userFullFlags2, _, userFullAbout, userFullSettings, personalPhoto, profilePhoto, fallbackPhoto, _, userFullBotInfo, userFullPinnedMsgId, userFullCommonChatsCount, _, userFullTtlPeriod, userFullThemeEmoticon, _, _, _, userPremiumGiftOptions, userWallpaper, stories, businessWorkHours, businessLocation, greetingMessage, awayMessage, businessIntro, birthday, personalChannelId, personalChannelMessage):
                                        let _ = stories
                                        let botInfo = userFullBotInfo.flatMap(BotInfo.init(apiBotInfo:))
                                        let isBlocked = (userFullFlags & (1 << 0)) != 0
                                        let voiceCallsAvailable = (userFullFlags & (1 << 4)) != 0
                                        let videoCallsAvailable = (userFullFlags & (1 << 13)) != 0
                                        let voiceMessagesAvailable = (userFullFlags & (1 << 20)) == 0
                                        let readDatesPrivate = (userFullFlags & (1 << 30)) != 0
                                        let premiumRequired = (userFullFlags & (1 << 29)) != 0
                                        let translationsDisabled = (userFullFlags & (1 << 23)) != 0
                                        let adsEnabled = (userFullFlags2 & (1 << 7)) != 0

                                        var flags: CachedUserFlags = previous.flags
                                        if premiumRequired {
                                            flags.insert(.premiumRequired)
                                        } else {
                                            flags.remove(.premiumRequired)
                                        }
                                        if readDatesPrivate {
                                            flags.insert(.readDatesPrivate)
                                        } else {
                                            flags.remove(.readDatesPrivate)
                                        }
                                        if translationsDisabled {
                                            flags.insert(.translationHidden)
                                        } else {
                                            flags.remove(.translationHidden)
                                        }
                                        if adsEnabled {
                                            flags.insert(.adsEnabled)
                                        } else {
                                            flags.remove(.adsEnabled)
                                        }
                                    
                                        let callsPrivate = (userFullFlags & (1 << 5)) != 0
                                        let canPinMessages = (userFullFlags & (1 << 7)) != 0
                                        let pinnedMessageId = userFullPinnedMsgId.flatMap({ MessageId(peerId: peerId, namespace: Namespaces.Message.Cloud, id: $0) })
                                    
                                        let peerStatusSettings = PeerStatusSettings(apiSettings: userFullSettings)
                                        
                                        let hasScheduledMessages = (userFullFlags & 1 << 12) != 0
                                        
                                        let autoremoveTimeout: CachedPeerAutoremoveTimeout = .known(CachedPeerAutoremoveTimeout.Value(userFullTtlPeriod))
                                    
                                        let personalPhoto = personalPhoto.flatMap { telegramMediaImageFromApiPhoto($0) }
                                        let photo = profilePhoto.flatMap { telegramMediaImageFromApiPhoto($0) }
                                        let fallbackPhoto = fallbackPhoto.flatMap { telegramMediaImageFromApiPhoto($0) }
                                    
                                        let premiumGiftOptions: [CachedPremiumGiftOption]
                                        if let userPremiumGiftOptions = userPremiumGiftOptions {
                                            premiumGiftOptions = userPremiumGiftOptions.map { apiOption in
                                                let option: CachedPremiumGiftOption
                                                switch apiOption {
                                                    case let .premiumGiftOption(_, months, currency, amount, botUrl, storeProduct):
                                                        option = CachedPremiumGiftOption(months: months, currency: currency, amount: amount, botUrl: botUrl, storeProductId: storeProduct)
                                                }
                                                return option
                                            }
                                        } else {
                                            premiumGiftOptions = []
                                        }
                                    
                                        let wallpaper = userWallpaper.flatMap { TelegramWallpaper(apiWallpaper: $0) }
                                    
                                        var mappedBusinessHours: TelegramBusinessHours?
                                        if let businessWorkHours {
                                            mappedBusinessHours = TelegramBusinessHours(apiWorkingHours: businessWorkHours)
                                        }
                                        
                                        var mappedBusinessLocation: TelegramBusinessLocation?
                                        if let businessLocation {
                                            mappedBusinessLocation = TelegramBusinessLocation(apiLocation: businessLocation)
                                        }
                                    
                                        var mappedGreetingMessage: TelegramBusinessGreetingMessage?
                                        if let greetingMessage {
                                            mappedGreetingMessage = TelegramBusinessGreetingMessage(apiGreetingMessage: greetingMessage)
                                        }
                                    
                                        var mappedAwayMessage: TelegramBusinessAwayMessage?
                                        if let awayMessage {
                                            mappedAwayMessage = TelegramBusinessAwayMessage(apiAwayMessage: awayMessage)
                                        }
                                    
                                        var mappedBusinessIntro: TelegramBusinessIntro?
                                        if let businessIntro {
                                            mappedBusinessIntro = TelegramBusinessIntro(apiBusinessIntro: businessIntro)
                                        }
                                    
                                        var mappedBirthday: TelegramBirthday?
                                        if let birthday {
                                            mappedBirthday = TelegramBirthday(apiBirthday: birthday)
                                        }
                                    
                                        var personalChannel: TelegramPersonalChannel?
                                        if let personalChannelId {
                                            let channelPeerId = PeerId(namespace: Namespaces.Peer.CloudChannel, id: PeerId.Id._internalFromInt64Value(personalChannelId))
                                            
                                            var subscriberCount: Int32?
                                            for chat in chats {
                                                if chat.peerId == channelPeerId {
                                                    if case let .channel(_, _, _, _, _, _, _, _, _, _, _, _, participantsCount, _, _, _, _, _, _, _) = chat {
                                                        subscriberCount = participantsCount
                                                    }
                                                }
                                            }
                                            
                                            personalChannel = TelegramPersonalChannel(
                                                peerId: channelPeerId,
                                                subscriberCount: subscriberCount,
                                                topMessageId: personalChannelMessage
                                            )
                                        }
                                    
                                        return previous.withUpdatedAbout(userFullAbout)
                                            .withUpdatedBotInfo(botInfo)
                                            .withUpdatedEditableBotInfo(editableBotInfo)
                                            .withUpdatedCommonGroupCount(userFullCommonChatsCount)
                                            .withUpdatedIsBlocked(isBlocked)
                                            .withUpdatedVoiceCallsAvailable(voiceCallsAvailable)
                                            .withUpdatedVideoCallsAvailable(videoCallsAvailable)
                                            .withUpdatedCallsPrivate(callsPrivate)
                                            .withUpdatedCanPinMessages(canPinMessages)
                                            .withUpdatedPeerStatusSettings(peerStatusSettings)
                                            .withUpdatedPinnedMessageId(pinnedMessageId)
                                            .withUpdatedHasScheduledMessages(hasScheduledMessages)
                                            .withUpdatedAutoremoveTimeout(autoremoveTimeout)
                                            .withUpdatedThemeEmoticon(userFullThemeEmoticon)
                                            .withUpdatedPhoto(.known(photo))
                                            .withUpdatedPersonalPhoto(.known(personalPhoto))
                                            .withUpdatedFallbackPhoto(.known(fallbackPhoto))
                                            .withUpdatedPremiumGiftOptions(premiumGiftOptions)
                                            .withUpdatedVoiceMessagesAvailable(voiceMessagesAvailable)
                                            .withUpdatedWallpaper(wallpaper)
                                            .withUpdatedFlags(flags)
                                            .withUpdatedBusinessHours(mappedBusinessHours)
                                            .withUpdatedBusinessLocation(mappedBusinessLocation)
                                            .withUpdatedGreetingMessage(mappedGreetingMessage)
                                            .withUpdatedAwayMessage(mappedAwayMessage)
                                            .withUpdatedConnectedBot(mappedConnectedBot)
                                            .withUpdatedBusinessIntro(mappedBusinessIntro)
                                            .withUpdatedBirthday(mappedBirthday)
                                            .withUpdatedPersonalChannel(personalChannel)
                                            .withUpdatedBotPreview(botPreview)
                                }
                            })
                        }
                        return true
                    }
                }
            } else if peerId.namespace == Namespaces.Peer.CloudGroup {
                return network.request(Api.functions.messages.getFullChat(chatId: peerId.id._internalGetInt64Value()))
                |> retryRequest
                |> mapToSignal { result -> Signal<Bool, NoError> in
                    return postbox.transaction { transaction -> Bool in
                        switch result {
                        case let .chatFull(fullChat, chats, users):
                            switch fullChat {
                            case let .chatFull(_, _, _, _, _, notifySettings, _, _, _, _, _, _, _, _, _, _, _, _):
                                transaction.updateCurrentPeerNotificationSettings([peerId: TelegramPeerNotificationSettings(apiSettings: notifySettings)])
                            case .channelFull:
                                break
                            }
                            
                            switch fullChat {
                            case let .chatFull(chatFullFlags, _, chatFullAbout, chatFullParticipants, chatFullChatPhoto, _, chatFullExportedInvite, chatFullBotInfo, chatFullPinnedMsgId, _, chatFullCall, chatTtlPeriod, chatFullGroupcallDefaultJoinAs, chatFullThemeEmoticon, chatFullRequestsPending, _, allowedReactions, reactionsLimit):
                                var botInfos: [CachedPeerBotInfo] = []
                                for botInfo in chatFullBotInfo ?? [] {
                                    switch botInfo {
                                    case let .botInfo(_, userId, _, _, _, _, _):
                                        if let userId = userId {
                                            let peerId = PeerId(namespace: Namespaces.Peer.CloudUser, id: PeerId.Id._internalFromInt64Value(userId))
                                            let parsedBotInfo = BotInfo(apiBotInfo: botInfo)
                                            botInfos.append(CachedPeerBotInfo(peerId: peerId, botInfo: parsedBotInfo))
                                        }
                                    }
                                }
                                let participants = CachedGroupParticipants(apiParticipants: chatFullParticipants)
                                
                                let autoremoveTimeout: CachedPeerAutoremoveTimeout = .known(CachedPeerAutoremoveTimeout.Value(chatTtlPeriod))
                                
                                var invitedBy: PeerId?
                                if let participants = participants {
                                    for participant in participants.participants {
                                        if participant.peerId == accountPeerId {
                                            if participant.invitedBy != accountPeerId {
                                                invitedBy = participant.invitedBy
                                            }
                                            break
                                        }
                                    }
                                }
                                
                                let photo: TelegramMediaImage? = chatFullChatPhoto.flatMap(telegramMediaImageFromApiPhoto)
                                
                                let exportedInvitation = chatFullExportedInvite.flatMap { ExportedInvitation(apiExportedInvite: $0) }
                                let pinnedMessageId = chatFullPinnedMsgId.flatMap({ MessageId(peerId: peerId, namespace: Namespaces.Message.Cloud, id: $0) })
                            
                                let parsedPeers = AccumulatedPeers(transaction: transaction, chats: chats, users: users)
                                updatePeers(transaction: transaction, accountPeerId: accountPeerId, peers: parsedPeers)
                                
                                var flags = CachedGroupFlags()
                                if (chatFullFlags & 1 << 7) != 0 {
                                    flags.insert(.canChangeUsername)
                                }
                                
                                var hasScheduledMessages = false
                                if (chatFullFlags & 1 << 8) != 0 {
                                    hasScheduledMessages = true
                                }
                                                                
                                let groupCallDefaultJoinAs = chatFullGroupcallDefaultJoinAs
                                
                                transaction.updatePeerCachedData(peerIds: [peerId], update: { _, current in
                                    let previous: CachedGroupData
                                    if let current = current as? CachedGroupData {
                                        previous = current
                                    } else {
                                        previous = CachedGroupData()
                                    }
                                    
                                    var updatedActiveCall: CachedChannelData.ActiveCall?
                                    if let inputCall = chatFullCall {
                                        switch inputCall {
                                        case let .inputGroupCall(id, accessHash):
                                            updatedActiveCall = CachedChannelData.ActiveCall(id: id, accessHash: accessHash, title: previous.activeCall?.title, scheduleTimestamp: previous.activeCall?.scheduleTimestamp, subscribedToScheduled: previous.activeCall?.subscribedToScheduled ?? false, isStream: previous.activeCall?.isStream)
                                        }
                                    }
                                    
                                    let mappedAllowedReactions: PeerAllowedReactions
                                    if let allowedReactions = allowedReactions {
                                        switch allowedReactions {
                                        case .chatReactionsAll:
                                            mappedAllowedReactions = .all
                                        case let .chatReactionsSome(reactions):
                                            mappedAllowedReactions = .limited(reactions.compactMap(MessageReaction.Reaction.init(apiReaction:)))
                                        case .chatReactionsNone:
                                            mappedAllowedReactions = .empty
                                        }
                                    } else {
                                        mappedAllowedReactions = .empty
                                    }
                                    
                                    let mappedReactionSettings = PeerReactionSettings(allowedReactions: mappedAllowedReactions, maxReactionCount: reactionsLimit, starsAllowed: nil)
                                    
                                    return previous.withUpdatedParticipants(participants)
                                        .withUpdatedExportedInvitation(exportedInvitation)
                                        .withUpdatedBotInfos(botInfos)
                                        .withUpdatedPinnedMessageId(pinnedMessageId)
                                        .withUpdatedAbout(chatFullAbout)
                                        .withUpdatedFlags(flags)
                                        .withUpdatedHasScheduledMessages(hasScheduledMessages)
                                        .withUpdatedInvitedBy(invitedBy)
                                        .withUpdatedPhoto(photo)
                                        .withUpdatedActiveCall(updatedActiveCall)
                                        .withUpdatedCallJoinPeerId(groupCallDefaultJoinAs?.peerId)
                                        .withUpdatedThemeEmoticon(chatFullThemeEmoticon)
                                        .withUpdatedInviteRequestsPending(chatFullRequestsPending)
                                        .withUpdatedAutoremoveTimeout(autoremoveTimeout)
                                        .withUpdatedReactionSettings(.known(mappedReactionSettings))
                                })
                            case .channelFull:
                                break
                            }
                        }
                        return true
                    }
                }
            } else if let inputChannel = maybePeer.flatMap(apiInputChannel) {
                let fullChannelSignal = network.request(Api.functions.channels.getFullChannel(channel: inputChannel))
                |> map(Optional.init)
                |> `catch` { error -> Signal<Api.messages.ChatFull?, NoError> in
                    if error.errorDescription == "CHANNEL_PRIVATE" {
                        return .single(nil)
                    }
                    return .single(nil)
                }
                let participantSignal = network.request(Api.functions.channels.getParticipant(channel: inputChannel, participant: .inputPeerSelf))
                |> map(Optional.init)
                |> `catch` { error -> Signal<Api.channels.ChannelParticipant?, NoError> in
                    return .single(nil)
                }
                
                return combineLatest(fullChannelSignal, participantSignal)
                |> mapToSignal { result, participantResult -> Signal<Bool, NoError> in
                    return postbox.transaction { transaction -> Bool in
                        if let result = result {
                            switch result {
                                case let .chatFull(fullChat, chats, users):
                                    switch fullChat {
                                    case let .channelFull(_, _, _, _, _, _, _, _, _, _, _, _, _, notifySettings, _, _, _, _, _, _, _, _, _, _, _, _, _, _, _, _, _, _, _, _, _, _, _, _, _, _, _, _, _):
                                        transaction.updateCurrentPeerNotificationSettings([peerId: TelegramPeerNotificationSettings(apiSettings: notifySettings)])
                                    case .chatFull:
                                        break
                                    }
                                    
                                    switch fullChat {
                                        case let .channelFull(flags, flags2, _, about, participantsCount, adminsCount, kickedCount, bannedCount, _, _, _, _, chatPhoto, _, apiExportedInvite, apiBotInfos, migratedFromChatId, migratedFromMaxId, pinnedMsgId, stickerSet, minAvailableMsgId, _, linkedChatId, location, slowmodeSeconds, slowmodeNextSendDate, statsDc, _, inputCall, ttl, pendingSuggestions, groupcallDefaultJoinAs, themeEmoticon, requestsPending, _, defaultSendAs, allowedReactions, reactionsLimit, _, wallpaper, appliedBoosts, boostsUnrestrict, emojiSet):
                                            var channelFlags = CachedChannelFlags()
                                            if (flags & (1 << 3)) != 0 {
                                                channelFlags.insert(.canDisplayParticipants)
                                            }
                                            if (flags & (1 << 6)) != 0 {
                                                channelFlags.insert(.canChangeUsername)
                                            }
                                            if (flags & (1 << 10)) == 0 {
                                                channelFlags.insert(.preHistoryEnabled)
                                            }
                                            if (flags & (1 << 20)) != 0 {
                                                channelFlags.insert(.canViewStats)
                                            }
                                            if (flags & (1 << 7)) != 0 {
                                                channelFlags.insert(.canSetStickerSet)
                                            }
                                            if (flags & (1 << 16)) != 0 {
                                                channelFlags.insert(.canChangePeerGeoLocation)
                                            }
                                            if (flags2 & (1 << 0)) != 0 {
                                                channelFlags.insert(.canDeleteHistory)
                                            }
                                            if (flags2 & Int32(1 << 1)) != 0 {
                                                channelFlags.insert(.antiSpamEnabled)
                                            }
                                            if (flags2 & Int32(1 << 3)) != 0 {
                                                channelFlags.insert(.translationHidden)
                                            }
                                            if (flags2 & Int32(1 << 11)) != 0 {
                                                channelFlags.insert(.adsRestricted)
                                            }
                                            if (flags2 & Int32(1 << 12)) != 0 {
                                                channelFlags.insert(.canViewRevenue)
                                            }
                                            if (flags2 & Int32(1 << 14)) != 0 {
                                                channelFlags.insert(.paidMediaAllowed)
                                            }
                                            if (flags2 & Int32(1 << 15)) != 0 {
                                                channelFlags.insert(.canViewStarsRevenue)
                                            }
                                            let sendAsPeerId = defaultSendAs?.peerId
                                            
                                            let linkedDiscussionPeerId: PeerId?
                                            if let linkedChatId = linkedChatId, linkedChatId != 0 {
                                                linkedDiscussionPeerId = PeerId(namespace: Namespaces.Peer.CloudChannel, id: PeerId.Id._internalFromInt64Value(Int64(linkedChatId)))
                                            } else {
                                                linkedDiscussionPeerId = nil
                                            }

                                            let autoremoveTimeout: CachedPeerAutoremoveTimeout = .known(CachedPeerAutoremoveTimeout.Value(ttl))
                                           
                                            let peerGeoLocation: PeerGeoLocation?
                                            if let location = location {
                                                peerGeoLocation = PeerGeoLocation(apiLocation: location)
                                            } else {
                                                peerGeoLocation = nil
                                            }
                                            
                                            var botInfos: [CachedPeerBotInfo] = []
                                            for botInfo in apiBotInfos {
                                                switch botInfo {
                                                case let .botInfo(_, userId, _, _, _, _, _):
                                                    if let userId = userId {
                                                        let peerId = PeerId(namespace: Namespaces.Peer.CloudUser, id: PeerId.Id._internalFromInt64Value(userId))
                                                        let parsedBotInfo = BotInfo(apiBotInfo: botInfo)
                                                        botInfos.append(CachedPeerBotInfo(peerId: peerId, botInfo: parsedBotInfo))
                                                    }
                                                }
                                            }
                                            
                                            var pinnedMessageId: MessageId?
                                            if let pinnedMsgId = pinnedMsgId {
                                                pinnedMessageId = MessageId(peerId: peerId, namespace: Namespaces.Message.Cloud, id: pinnedMsgId)
                                            }
                                                                                        
                                            var minAvailableMessageId: MessageId?
                                            if let minAvailableMsgId = minAvailableMsgId {
                                                minAvailableMessageId = MessageId(peerId: peerId, namespace: Namespaces.Message.Cloud, id: minAvailableMsgId)
                                                
                                                if let pinnedMsgId = pinnedMsgId, pinnedMsgId < minAvailableMsgId {
                                                    pinnedMessageId = nil
                                                }
                                            }
                                            
                                            var migrationReference: ChannelMigrationReference?
                                            if let migratedFromChatId = migratedFromChatId, let migratedFromMaxId = migratedFromMaxId {
                                                migrationReference = ChannelMigrationReference(maxMessageId: MessageId(peerId: PeerId(namespace: Namespaces.Peer.CloudGroup, id: PeerId.Id._internalFromInt64Value(migratedFromChatId)), namespace: Namespaces.Message.Cloud, id: migratedFromMaxId))
                                            }
                                            
                                            var parsedPeers = AccumulatedPeers(transaction: transaction, chats: chats, users: users)
                                            
                                            if let participantResult = participantResult {
                                                switch participantResult {
                                                case let .channelParticipant(_, chats, users):
                                                    parsedPeers = parsedPeers.union(with: AccumulatedPeers(transaction: transaction, chats: chats, users: users))
                                                }
                                            }
                                            
                                            updatePeers(transaction: transaction, accountPeerId: accountPeerId, peers: parsedPeers)
                                            
                                            let stickerPack: StickerPackCollectionInfo? = stickerSet.flatMap { apiSet -> StickerPackCollectionInfo in
                                                let namespace: ItemCollectionId.Namespace
                                                switch apiSet {
                                                    case let .stickerSet(flags, _, _, _, _, _, _, _, _, _, _, _):
                                                        if (flags & (1 << 3)) != 0 {
                                                            namespace = Namespaces.ItemCollection.CloudMaskPacks
                                                        } else if (flags & (1 << 7)) != 0 {
                                                            namespace = Namespaces.ItemCollection.CloudEmojiPacks
                                                        } else {
                                                            namespace = Namespaces.ItemCollection.CloudStickerPacks
                                                        }
                                                }
                                                
                                                return StickerPackCollectionInfo(apiSet: apiSet, namespace: namespace)
                                            }
                                            
                                            var hasScheduledMessages = false
                                            if (flags & (1 << 19)) != 0 {
                                                hasScheduledMessages = true
                                            }
                                            
                                            var invitedBy: PeerId?
                                            var invitedOn: Int32?
                                            if let participantResult = participantResult {
                                                switch participantResult {
                                                case let .channelParticipant(participant, _, _):
                                                    switch participant {
<<<<<<< HEAD
                                                    case let .channelParticipantSelf(flags, _, inviterId, invitedDate, _):
=======
                                                    case let .channelParticipantSelf(_, _, inviterId, invitedDate, _):
>>>>>>> 2b6636a0
                                                        invitedBy = PeerId(namespace: Namespaces.Peer.CloudUser, id: PeerId.Id._internalFromInt64Value(inviterId))
                                                        if (flags & (1 << 0)) != 0 {
                                                            invitedOn = invitedDate
                                                        }
                                                    default:
                                                        break
                                                    }
                                                }
                                            }
                                            
                                            let photo = telegramMediaImageFromApiPhoto(chatPhoto)
                                        
                                            let emojiPack: StickerPackCollectionInfo? = emojiSet.flatMap { apiSet -> StickerPackCollectionInfo in
                                                let namespace: ItemCollectionId.Namespace
                                                switch apiSet {
                                                    case let .stickerSet(flags, _, _, _, _, _, _, _, _, _, _, _):
                                                        if (flags & (1 << 3)) != 0 {
                                                            namespace = Namespaces.ItemCollection.CloudMaskPacks
                                                        } else if (flags & (1 << 7)) != 0 {
                                                            namespace = Namespaces.ItemCollection.CloudEmojiPacks
                                                        } else {
                                                            namespace = Namespaces.ItemCollection.CloudStickerPacks
                                                        }
                                                }
                                                
                                                return StickerPackCollectionInfo(apiSet: apiSet, namespace: namespace)
                                            }
                                            
                                            var minAvailableMessageIdUpdated = false
                                            transaction.updatePeerCachedData(peerIds: [peerId], update: { _, current in
                                                var previous: CachedChannelData
                                                if let current = current as? CachedChannelData {
                                                    previous = current
                                                } else {
                                                    previous = CachedChannelData()
                                                }
                                                
                                                previous = previous.withUpdatedIsNotAccessible(false)
                                                
                                                minAvailableMessageIdUpdated = previous.minAvailableMessageId != minAvailableMessageId
                                                
                                                var updatedActiveCall: CachedChannelData.ActiveCall?
                                                if let inputCall = inputCall {
                                                    switch inputCall {
                                                    case let .inputGroupCall(id, accessHash):
                                                        updatedActiveCall = CachedChannelData.ActiveCall(id: id, accessHash: accessHash, title: previous.activeCall?.title, scheduleTimestamp: previous.activeCall?.scheduleTimestamp, subscribedToScheduled: previous.activeCall?.subscribedToScheduled ?? false, isStream: previous.activeCall?.isStream)
                                                    }
                                                }
                                                
                                                let mappedAllowedReactions: PeerAllowedReactions
                                                if let allowedReactions = allowedReactions {
                                                    switch allowedReactions {
                                                    case .chatReactionsAll:
                                                        mappedAllowedReactions = .all
                                                    case let .chatReactionsSome(reactions):
                                                        mappedAllowedReactions = .limited(reactions.compactMap(MessageReaction.Reaction.init(apiReaction:)))
                                                    case .chatReactionsNone:
                                                        mappedAllowedReactions = .empty
                                                    }
                                                } else {
                                                    mappedAllowedReactions = .empty
                                                }
                                                let starsAllowed: Bool = (flags2 & (1 << 16)) != 0
                                                let mappedReactionSettings = PeerReactionSettings(allowedReactions: mappedAllowedReactions, maxReactionCount: reactionsLimit, starsAllowed: starsAllowed)
                                                
                                                let membersHidden = (flags2 & (1 << 2)) != 0
                                                let forumViewAsMessages = (flags2 & (1 << 6)) != 0
                                                
                                                let wallpaper = wallpaper.flatMap { TelegramWallpaper(apiWallpaper: $0) }
                                                
                                                return previous.withUpdatedFlags(channelFlags)
                                                    .withUpdatedAbout(about)
                                                    .withUpdatedParticipantsSummary(CachedChannelParticipantsSummary(memberCount: participantsCount, adminCount: adminsCount, bannedCount: bannedCount, kickedCount: kickedCount))
                                                    .withUpdatedExportedInvitation(apiExportedInvite.flatMap { ExportedInvitation(apiExportedInvite: $0) })
                                                    .withUpdatedBotInfos(botInfos)
                                                    .withUpdatedPinnedMessageId(pinnedMessageId)
                                                    .withUpdatedStickerPack(stickerPack)
                                                    .withUpdatedMinAvailableMessageId(minAvailableMessageId)
                                                    .withUpdatedMigrationReference(migrationReference)
                                                    .withUpdatedLinkedDiscussionPeerId(.known(linkedDiscussionPeerId))
                                                    .withUpdatedPeerGeoLocation(peerGeoLocation)
                                                    .withUpdatedSlowModeTimeout(slowmodeSeconds)
                                                    .withUpdatedSlowModeValidUntilTimestamp(slowmodeNextSendDate)
                                                    .withUpdatedHasScheduledMessages(hasScheduledMessages)
                                                    .withUpdatedStatsDatacenterId(statsDc ?? 0)
                                                    .withUpdatedInvitedBy(invitedBy)
                                                    .withUpdatedInvitedOn(invitedOn)
                                                    .withUpdatedPhoto(photo)
                                                    .withUpdatedActiveCall(updatedActiveCall)
                                                    .withUpdatedCallJoinPeerId(groupcallDefaultJoinAs?.peerId)
                                                    .withUpdatedAutoremoveTimeout(autoremoveTimeout)
                                                    .withUpdatedPendingSuggestions(pendingSuggestions ?? [])
                                                    .withUpdatedThemeEmoticon(themeEmoticon)
                                                    .withUpdatedInviteRequestsPending(requestsPending)
                                                    .withUpdatedSendAsPeerId(sendAsPeerId)
                                                    .withUpdatedReactionSettings(.known(mappedReactionSettings))
                                                    .withUpdatedMembersHidden(.known(PeerMembersHidden(value: membersHidden)))
                                                    .withUpdatedViewForumAsMessages(.known(forumViewAsMessages))
                                                    .withUpdatedWallpaper(wallpaper)
                                                    .withUpdatedBoostsToUnrestrict(boostsUnrestrict)
                                                    .withUpdatedAppliedBoosts(appliedBoosts)
                                                    .withUpdatedEmojiPack(emojiPack)
                                            })
                                        
                                            if let minAvailableMessageId = minAvailableMessageId, minAvailableMessageIdUpdated {
                                                var resourceIds: [MediaResourceId] = []
                                                transaction.deleteMessagesInRange(peerId: peerId, namespace: minAvailableMessageId.namespace, minId: 1, maxId: minAvailableMessageId.id, forEachMedia: { media in
                                                    addMessageMediaResourceIdsToRemove(media: media, resourceIds: &resourceIds)
                                                })
                                                if !resourceIds.isEmpty {
                                                    let _ = postbox.mediaBox.removeCachedResources(Array(Set(resourceIds))).start()
                                                }
                                            }
                                        case .chatFull:
                                            break
                                    }
                            }
                        } else {
                            transaction.updatePeerCachedData(peerIds: [peerId], update: { _, _ in
                                var updated = CachedChannelData()
                                updated = updated.withUpdatedIsNotAccessible(true)
                                return updated
                            })
                        }
                        return true
                    }
                }
            } else {
                return .single(false)
            }
        }
    }
}

extension CachedPeerAutoremoveTimeout.Value {
    init?(_ apiValue: Int32?) {
        if let value = apiValue {
            self.init(peerValue: value)
        } else {
            return nil
        }
    }
}

func _internal_requestBotAdminPreview(network: Network, peerId: PeerId, inputUser: Api.InputUser, language: String?) -> Signal<CachedUserData.BotPreview?, NoError> {
    return network.request(Api.functions.bots.getPreviewInfo(bot: inputUser, langCode: language ?? ""))
    |> map(Optional.init)
    |> `catch` { _ -> Signal<Api.bots.PreviewInfo?, NoError> in
        return .single(nil)
    }
    |> map { result -> CachedUserData.BotPreview? in
        guard let result else {
            return nil
        }
        switch result {
        case let .previewInfo(media, langCodes):
            return CachedUserData.BotPreview(
                items: media.compactMap { item -> CachedUserData.BotPreview.Item? in
                    switch item {
                    case let .botPreviewMedia(date, media):
                        let value = textMediaAndExpirationTimerFromApiMedia(media, peerId)
                        if let media = value.media {
                            return CachedUserData.BotPreview.Item(media: media, timestamp: date)
                        } else {
                            return nil
                        }
                    }
                },
                alternativeLanguageCodes: langCodes
            )
        }
    }
}

func _internal_requestBotUserPreview(network: Network, peerId: PeerId, inputUser: Api.InputUser) -> Signal<CachedUserData.BotPreview?, NoError> {
    return network.request(Api.functions.bots.getPreviewMedias(bot: inputUser))
    |> map(Optional.init)
    |> `catch` { _ -> Signal<[Api.BotPreviewMedia]?, NoError> in
        return .single(nil)
    }
    |> map { result -> CachedUserData.BotPreview? in
        guard let result else {
            return nil
        }
        return CachedUserData.BotPreview(
            items: result.compactMap { item -> CachedUserData.BotPreview.Item? in
                switch item {
                case let .botPreviewMedia(date, media):
                    let value = textMediaAndExpirationTimerFromApiMedia(media, peerId)
                    if let media = value.media {
                        return CachedUserData.BotPreview.Item(media: media, timestamp: date)
                    } else {
                        return nil
                    }
                }
            },
            alternativeLanguageCodes: []
        )
    }
}<|MERGE_RESOLUTION|>--- conflicted
+++ resolved
@@ -695,11 +695,7 @@
                                                 switch participantResult {
                                                 case let .channelParticipant(participant, _, _):
                                                     switch participant {
-<<<<<<< HEAD
                                                     case let .channelParticipantSelf(flags, _, inviterId, invitedDate, _):
-=======
-                                                    case let .channelParticipantSelf(_, _, inviterId, invitedDate, _):
->>>>>>> 2b6636a0
                                                         invitedBy = PeerId(namespace: Namespaces.Peer.CloudUser, id: PeerId.Id._internalFromInt64Value(inviterId))
                                                         if (flags & (1 << 0)) != 0 {
                                                             invitedOn = invitedDate
