--- conflicted
+++ resolved
@@ -6,11 +6,7 @@
 extension PeerStatusSettings {
     init(apiSettings: Api.PeerSettings) {
         switch apiSettings {
-<<<<<<< HEAD
-            case let .peerSettings(flags, geoDistance, _, _):
-=======
             case let .peerSettings(flags, geoDistance, requestChat, requestChatDate):
->>>>>>> 15b70879
                 var result = PeerStatusSettings.Flags()
                 if (flags & (1 << 1)) != 0 {
                     result.insert(.canAddContact)
