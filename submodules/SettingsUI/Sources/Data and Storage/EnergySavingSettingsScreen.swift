--- conflicted
+++ resolved
@@ -225,11 +225,7 @@
     } else if settings.energyUsageSettings.activationThreshold >= 96 {
         allText = presentationData.strings.PowerSaving_AllDescriptionAlways
     } else {
-<<<<<<< HEAD
-        allText = presentationData.strings.PowerSaving_AllDescriptionLimit("\(settings.energyUsageSettings.activationThreshold)")
-=======
         allText = presentationData.strings.PowerSaving_AllDescriptionLimit("\(settings.energyUsageSettings.activationThreshold)").string
->>>>>>> c63b57a0
     }
     entries.append(.allFooter(allText))
     
