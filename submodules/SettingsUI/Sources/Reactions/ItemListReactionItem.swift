--- conflicted
+++ resolved
@@ -51,12 +51,7 @@
                 
                 node.contentSize = layout.contentSize
                 node.insets = layout.insets
-<<<<<<< HEAD
-            
-            
-=======
                 
->>>>>>> ac9dee2c
                 completion(node, {
                     return (nil, { _ in apply() })
                 })
