import Foundation
import UIKit
import Display
import AsyncDisplayKit
import SwiftSignalKit
import Postbox
import TelegramCore
import LegacyComponents
import TelegramPresentationData
import TelegramUIPreferences
import ProgressNavigationButtonNode
import MediaResources
import AccountContext
import RadialStatusNode
import PhotoResources
import GalleryUI
import LocalMediaResources
import WallpaperResources
import AppBundle
import WallpaperBackgroundNode

struct WallpaperGalleryItemArguments {
    let colorPreview: Bool
    let isColorsList: Bool
    let patternEnabled: Bool
    
    init(colorPreview: Bool = false, isColorsList: Bool = false, patternEnabled: Bool = false) {
        self.colorPreview = colorPreview
        self.isColorsList = isColorsList
        self.patternEnabled = patternEnabled
    }
}

class WallpaperGalleryItem: GalleryItem {
    var id: AnyHashable {
        return self.index
    }
    
    let index: Int
    
    let context: AccountContext
    let entry: WallpaperGalleryEntry
    let arguments: WallpaperGalleryItemArguments
    let source: WallpaperListSource
    
    init(context: AccountContext, index: Int, entry: WallpaperGalleryEntry, arguments: WallpaperGalleryItemArguments, source: WallpaperListSource) {
        self.context = context
        self.index = index
        self.entry = entry
        self.arguments = arguments
        self.source = source
    }
    
    func node(synchronous: Bool) -> GalleryItemNode {
        let node = WallpaperGalleryItemNode(context: self.context)
        node.setEntry(self.entry, arguments: self.arguments, source: self.source)
        return node
    }
    
    func updateNode(node: GalleryItemNode, synchronous: Bool) {
        if let node = node as? WallpaperGalleryItemNode {
            node.setEntry(self.entry, arguments: self.arguments, source: self.source)
        }
    }
    
    func thumbnailItem() -> (Int64, GalleryThumbnailItem)? {
        return nil
    }
}

private let progressDiameter: CGFloat = 50.0
private let motionAmount: CGFloat = 32.0

private func reference(for resource: MediaResource, media: Media, message: Message?, slug: String?) -> MediaResourceReference {
    if let message = message {
        return .media(media: .message(message: MessageReference(message), media: media), resource: resource)
    }
    return .wallpaper(wallpaper: slug.flatMap(WallpaperReference.slug), resource: resource)
}

final class WallpaperGalleryItemNode: GalleryItemNode {
    private let context: AccountContext
    private let presentationData: PresentationData
    
    var entry: WallpaperGalleryEntry?
    var source: WallpaperListSource?
    private var colorPreview: Bool = false
    private var contentSize: CGSize?
    private var arguments = WallpaperGalleryItemArguments()
    
    let wrapperNode: ASDisplayNode
    let imageNode: TransformImageNode
    let nativeNode: WallpaperBackgroundNode
    private let statusNode: RadialStatusNode
    private let blurredNode: BlurredImageNode
    let cropNode: WallpaperCropNode
    
    private var blurButtonNode: WallpaperOptionButtonNode
    private var motionButtonNode: WallpaperOptionButtonNode
    private var patternButtonNode: WallpaperOptionButtonNode
    private var colorsButtonNode: WallpaperOptionButtonNode
    private var playButtonNode: HighlightableButtonNode
    private let playButtonBackgroundNode: NavigationBackgroundNode
    
    private let messagesContainerNode: ASDisplayNode
    private var messageNodes: [ListViewItemNode]?
    private var validMessages: [String]?
    
    fileprivate let _ready = Promise<Void>()
    private let fetchDisposable = MetaDisposable()
    private let statusDisposable = MetaDisposable()
    private let colorDisposable = MetaDisposable()
    
    let subtitle = Promise<String?>(nil)
    let status = Promise<MediaResourceStatus>(.Local)
    let actionButton = Promise<UIBarButtonItem?>(nil)
    var action: (() -> Void)?
    var requestPatternPanel: ((Bool, TelegramWallpaper) -> Void)?
    var toggleColorsPanel: (([UIColor]?) -> Void)?
    var requestRotateGradient: ((Int32) -> Void)?
    
    private var validLayout: (ContainerViewLayout, CGFloat)?
    private var validOffset: CGFloat?

    private var initialWallpaper: TelegramWallpaper?

    private let playButtonPlayImage: UIImage?
    private let playButtonRotateImage: UIImage?

    private var isReadyDisposable: Disposable?
    
    init(context: AccountContext) {
        self.context = context
        self.presentationData = context.sharedContext.currentPresentationData.with { $0 }
        
        self.wrapperNode = ASDisplayNode()
        self.imageNode = TransformImageNode()
        self.imageNode.contentAnimations = .subsequentUpdates
        self.nativeNode = createWallpaperBackgroundNode(context: context, forChatDisplay: false)
        self.cropNode = WallpaperCropNode()
        self.statusNode = RadialStatusNode(backgroundNodeColor: UIColor(white: 0.0, alpha: 0.6))
        self.statusNode.frame = CGRect(x: 0.0, y: 0.0, width: progressDiameter, height: progressDiameter)
        self.statusNode.isUserInteractionEnabled = false
        
        self.blurredNode = BlurredImageNode()
        
        self.messagesContainerNode = ASDisplayNode()
        self.messagesContainerNode.transform = CATransform3DMakeScale(1.0, -1.0, 1.0)
        self.messagesContainerNode.isUserInteractionEnabled = false
        
        self.blurButtonNode = WallpaperOptionButtonNode(title: self.presentationData.strings.WallpaperPreview_Blurred, value: .check(false))
        self.blurButtonNode.setEnabled(false)
        self.motionButtonNode = WallpaperOptionButtonNode(title: self.presentationData.strings.WallpaperPreview_Motion, value: .check(false))
        self.motionButtonNode.setEnabled(false)
        self.patternButtonNode = WallpaperOptionButtonNode(title: self.presentationData.strings.WallpaperPreview_Pattern, value: .check(false))
        self.patternButtonNode.setEnabled(false)

        self.colorsButtonNode = WallpaperOptionButtonNode(title: self.presentationData.strings.WallpaperPreview_WallpaperColors, value: .colors(false, [.clear]))

        self.playButtonBackgroundNode = NavigationBackgroundNode(color: UIColor(white: 0.0, alpha: 0.3))
        self.playButtonNode = HighlightableButtonNode()
        self.playButtonNode.insertSubnode(self.playButtonBackgroundNode, at: 0)

        self.playButtonPlayImage = generateImage(CGSize(width: 48.0, height: 48.0), rotatedContext: { size, context in
            context.clear(CGRect(origin: CGPoint(), size: size))
            context.setFillColor(UIColor.white.cgColor)

            let diameter = size.width

            let factor = diameter / 50.0

            let size = CGSize(width: 15.0, height: 18.0)
            context.translateBy(x: (diameter - size.width) / 2.0 + 1.5, y: (diameter - size.height) / 2.0)
            if (diameter < 40.0) {
                context.translateBy(x: size.width / 2.0, y: size.height / 2.0)
                context.scaleBy(x: factor, y: factor)
                context.translateBy(x: -size.width / 2.0, y: -size.height / 2.0)
            }
            let _ = try? drawSvgPath(context, path: "M1.71891969,0.209353049 C0.769586558,-0.350676705 0,0.0908839327 0,1.18800046 L0,16.8564753 C0,17.9569971 0.750549162,18.357187 1.67393713,17.7519379 L14.1073836,9.60224049 C15.0318735,8.99626906 15.0094718,8.04970371 14.062401,7.49100858 L1.71891969,0.209353049 ")
            context.fillPath()
            if (diameter < 40.0) {
                context.translateBy(x: size.width / 2.0, y: size.height / 2.0)
                context.scaleBy(x: 1.0 / 0.8, y: 1.0 / 0.8)
                context.translateBy(x: -size.width / 2.0, y: -size.height / 2.0)
            }
            context.translateBy(x: -(diameter - size.width) / 2.0 - 1.5, y: -(diameter - size.height) / 2.0)
        })

        self.playButtonRotateImage = generateTintedImage(image: UIImage(bundleImageName: "Settings/ThemeColorRotateIcon"), color: .white)

        self.playButtonNode.setImage(self.playButtonPlayImage, for: [])
        
        super.init()
        
        self.clipsToBounds = true
        self.backgroundColor = .black
        
        self.imageNode.imageUpdated = { [weak self] image in
            if image != nil {
                self?._ready.set(.single(Void()))
            }
        }
        self.isReadyDisposable = (self.nativeNode.isReady
        |> filter { $0 }
        |> take(1)
        |> deliverOnMainQueue).start(next: { [weak self] _ in
            self?._ready.set(.single(Void()))
        })
        
        self.imageNode.view.contentMode = .scaleAspectFill
        self.imageNode.clipsToBounds = true
        
        self.addSubnode(self.wrapperNode)
        //self.addSubnode(self.statusNode)
        self.addSubnode(self.messagesContainerNode)
        
        self.addSubnode(self.blurButtonNode)
        self.addSubnode(self.motionButtonNode)
        self.addSubnode(self.patternButtonNode)
        self.addSubnode(self.colorsButtonNode)
        self.addSubnode(self.playButtonNode)
        
        self.blurButtonNode.addTarget(self, action: #selector(self.toggleBlur), forControlEvents: .touchUpInside)
        self.motionButtonNode.addTarget(self, action: #selector(self.toggleMotion), forControlEvents: .touchUpInside)
        self.patternButtonNode.addTarget(self, action: #selector(self.togglePattern), forControlEvents: .touchUpInside)
        self.colorsButtonNode.addTarget(self, action: #selector(self.toggleColors), forControlEvents: .touchUpInside)
        self.playButtonNode.addTarget(self, action: #selector(self.togglePlay), forControlEvents: .touchUpInside)
    }
    
    deinit {
        self.fetchDisposable.dispose()
        self.statusDisposable.dispose()
        self.colorDisposable.dispose()
        self.isReadyDisposable?.dispose()
    }
    
    var cropRect: CGRect? {
        guard let entry = self.entry else {
            return nil
        }
        switch entry {
            case .asset, .contextResult:
                return self.cropNode.cropRect
            default:
                return nil
        }
    }
    
    override func ready() -> Signal<Void, NoError> {
        return self._ready.get()
    }
    
    @objc private func actionPressed() {
        self.action?()
    }
    
    func setEntry(_ entry: WallpaperGalleryEntry, arguments: WallpaperGalleryItemArguments, source: WallpaperListSource) {
        let previousArguments = self.arguments
        self.arguments = arguments
        self.source = source
        
        if self.arguments.colorPreview != previousArguments.colorPreview {
            if self.arguments.colorPreview {
                self.imageNode.contentAnimations = []
            } else {
                self.imageNode.contentAnimations = .subsequentUpdates
            }
        }
        
        if self.entry != entry || self.arguments.colorPreview != previousArguments.colorPreview {
            let previousEntry = self.entry
            self.entry = entry
            if previousEntry != entry {
                self.preparePatternEditing()
            }

            self.colorsButtonNode.colors = self.calculateGradientColors() ?? defaultBuiltinWallpaperGradientColors
            
            let imagePromise = Promise<UIImage?>()
            
            let signal: Signal<(TransformImageArguments) -> DrawingContext?, NoError>
            let fetchSignal: Signal<FetchResourceSourceType, FetchResourceError>
            let statusSignal: Signal<MediaResourceStatus, NoError>
            let subtitleSignal: Signal<String?, NoError>
            var actionSignal: Signal<UIBarButtonItem?, NoError> = .single(nil)
            var colorSignal: Signal<UIColor, NoError> = serviceColor(from: imagePromise.get())
            var patternArguments: PatternWallpaperArguments?
            
            let displaySize: CGSize
            let contentSize: CGSize
            
            let presentationData = self.context.sharedContext.currentPresentationData.with { $0 }
            let defaultAction = UIBarButtonItem(image: generateTintedImage(image: UIImage(bundleImageName: "Chat/Input/Accessory Panels/MessageSelectionForward"), color: presentationData.theme.rootController.navigationBar.accentTextColor), style: .plain, target: self, action: #selector(self.actionPressed))
            let progressAction = UIBarButtonItem(customDisplayNode: ProgressNavigationButtonNode(color: presentationData.theme.rootController.navigationBar.accentTextColor))
            
            var isBlurrable = true

            self.nativeNode.updateBubbleTheme(bubbleTheme: presentationData.theme, bubbleCorners: presentationData.chatBubbleCorners)

            switch entry {
            case let .wallpaper(wallpaper, _):
                self.nativeNode.update(wallpaper: wallpaper)

                if case let .file(file) = wallpaper, file.isPattern {
                    self.nativeNode.isHidden = false
                    self.patternButtonNode.isSelected = file.isPattern

                    if file.isPattern && file.settings.colors.count >= 3 {
                        self.playButtonNode.setImage(self.playButtonPlayImage, for: [])
                    } else {
                        self.playButtonNode.setImage(self.playButtonRotateImage, for: [])
                    }
                } else if case let .gradient(gradient) = wallpaper {
                    self.nativeNode.isHidden = false
                    self.nativeNode.update(wallpaper: wallpaper)
                    self.patternButtonNode.isSelected = false

                    if gradient.colors.count >= 3 {
                        self.playButtonNode.setImage(self.playButtonPlayImage, for: [])
                    } else {
                        self.playButtonNode.setImage(self.playButtonRotateImage, for: [])
                    }
                } else if case .color = wallpaper {
                    self.nativeNode.isHidden = false
                    self.nativeNode.update(wallpaper: wallpaper)
                    self.patternButtonNode.isSelected = false
                } else {
                    self.nativeNode.isHidden = true
                    self.patternButtonNode.isSelected = false
                    self.playButtonNode.setImage(self.playButtonRotateImage, for: [])
                }
            case .asset:
                self.nativeNode._internalUpdateIsSettingUpWallpaper()
                self.nativeNode.isHidden = true
                self.patternButtonNode.isSelected = false
                self.playButtonNode.setImage(self.playButtonRotateImage, for: [])
            default:
                self.nativeNode.isHidden = true
                self.patternButtonNode.isSelected = false
                self.playButtonNode.setImage(self.playButtonRotateImage, for: [])
            }
            
            switch entry {
                case let .wallpaper(wallpaper, message):
                    self.initialWallpaper = wallpaper

                    switch wallpaper {
                        case .builtin:
                            displaySize = CGSize(width: 1308.0, height: 2688.0).fitted(CGSize(width: 1280.0, height: 1280.0)).dividedByScreenScale().integralFloor
                            contentSize = displaySize
                            signal = settingsBuiltinWallpaperImage(account: self.context.account)
                            fetchSignal = .complete()
                            statusSignal = .single(.Local)
                            subtitleSignal = .single(nil)
                            colorSignal = chatServiceBackgroundColor(wallpaper: wallpaper, mediaBox: self.context.account.postbox.mediaBox)
                            isBlurrable = false
                        case .color:
                            displaySize = CGSize(width: 1.0, height: 1.0)
                            contentSize = displaySize
                            signal = .single({ _ in nil })
                            fetchSignal = .complete()
                            statusSignal = .single(.Local)
                            subtitleSignal = .single(nil)
                            actionSignal = .single(defaultAction)
                            colorSignal = chatServiceBackgroundColor(wallpaper: wallpaper, mediaBox: self.context.account.postbox.mediaBox)
                            isBlurrable = false
                        case .gradient:
                            displaySize = CGSize(width: 1.0, height: 1.0)
                            contentSize = displaySize
                            signal = .single({ _ in nil })
                            fetchSignal = .complete()
                            statusSignal = .single(.Local)
                            subtitleSignal = .single(nil)
                            actionSignal = .single(defaultAction)
                            colorSignal = chatServiceBackgroundColor(wallpaper: wallpaper, mediaBox: self.context.account.postbox.mediaBox)
                            isBlurrable = false
                        case let .file(file):
                            let dimensions = file.file.dimensions ?? PixelDimensions(width: 2000, height: 4000)
                            contentSize = dimensions.cgSize
                            displaySize = dimensions.cgSize.dividedByScreenScale().integralFloor
                            
                            var convertedRepresentations: [ImageRepresentationWithReference] = []
                            for representation in file.file.previewRepresentations {
                                convertedRepresentations.append(ImageRepresentationWithReference(representation: representation, reference: reference(for: representation.resource, media: file.file, message: message, slug: file.slug)))
                            }
                            convertedRepresentations.append(ImageRepresentationWithReference(representation: .init(dimensions: dimensions, resource: file.file.resource, progressiveSizes: [], immediateThumbnailData: nil), reference: reference(for: file.file.resource, media: file.file, message: message, slug: file.slug)))
                            
                            if wallpaper.isPattern {
                                var patternColors: [UIColor] = []
                                var patternColor = UIColor(rgb: 0xd6e2ee, alpha: 0.5)
                                var patternIntensity: CGFloat = 0.5
                                
                                if !file.settings.colors.isEmpty {
                                    if let intensity = file.settings.intensity {
                                        patternIntensity = CGFloat(intensity) / 100.0
                                    }
                                    patternColor = UIColor(rgb: file.settings.colors[0], alpha: patternIntensity)
                                    patternColors.append(patternColor)
                                    
                                    if file.settings.colors.count >= 2 {
                                        patternColors.append(UIColor(rgb: file.settings.colors[1], alpha: patternIntensity))
                                    }
                                }
       
                                patternArguments = PatternWallpaperArguments(colors: patternColors, rotation: file.settings.rotation, preview: self.arguments.colorPreview)
                                
                                self.backgroundColor = patternColor.withAlphaComponent(1.0)
                                
                                self.colorPreview = self.arguments.colorPreview

                                signal = .single({ _ in nil })

                                colorSignal = chatServiceBackgroundColor(wallpaper: wallpaper, mediaBox: self.context.account.postbox.mediaBox)
                                
                                isBlurrable = false
                            } else {
                                let fileReference: FileMediaReference
                                if let message = message {
                                    fileReference = .message(message: MessageReference(message), media: file.file)
                                } else {
                                    fileReference = .standalone(media: file.file)
                                }
                                signal = wallpaperImage(account: context.account, accountManager: context.sharedContext.accountManager, fileReference: fileReference, representations: convertedRepresentations, alwaysShowThumbnailFirst: true, autoFetchFullSize: false)
                            }
                            fetchSignal = fetchedMediaResource(mediaBox: context.account.postbox.mediaBox, reference: convertedRepresentations[convertedRepresentations.count - 1].reference)
                            let account = self.context.account
                            statusSignal = self.context.sharedContext.accountManager.mediaBox.resourceStatus(file.file.resource)
                            |> take(1)
                            |> mapToSignal { status -> Signal<MediaResourceStatus, NoError> in
                                if case .Local = status {
                                    return .single(status)
                                } else {
                                    return account.postbox.mediaBox.resourceStatus(file.file.resource)
                                }
                            }
                            if let fileSize = file.file.size {
                                subtitleSignal = .single(dataSizeString(fileSize, formatting: DataSizeStringFormatting(presentationData: self.presentationData)))
                            } else {
                                subtitleSignal = .single(nil)
                            }
                            if file.slug.isEmpty {
                                actionSignal = .single(nil)
                            } else {
                                actionSignal = .single(defaultAction)
                            }
                        case let .image(representations, _):
                            if let largestSize = largestImageRepresentation(representations) {
                                contentSize = largestSize.dimensions.cgSize
                                displaySize = largestSize.dimensions.cgSize.dividedByScreenScale().integralFloor
                                
                                let convertedRepresentations: [ImageRepresentationWithReference] = representations.map({ ImageRepresentationWithReference(representation: $0, reference: .wallpaper(wallpaper: nil, resource: $0.resource)) })
                                signal = wallpaperImage(account: context.account, accountManager: context.sharedContext.accountManager, representations: convertedRepresentations, alwaysShowThumbnailFirst: true, autoFetchFullSize: false)
                                
                                if let largestIndex = convertedRepresentations.firstIndex(where: { $0.representation == largestSize }) {
                                    fetchSignal = fetchedMediaResource(mediaBox: context.account.postbox.mediaBox, reference: convertedRepresentations[largestIndex].reference)
                                } else {
                                    fetchSignal = .complete()
                                }
                                let account = context.account
                                statusSignal = context.sharedContext.accountManager.mediaBox.resourceStatus(largestSize.resource)
                                |> take(1)
                                |> mapToSignal { status -> Signal<MediaResourceStatus, NoError> in
                                    if case .Local = status {
                                        return .single(status)
                                    } else {
                                        return account.postbox.mediaBox.resourceStatus(largestSize.resource)
                                    }
                                }
                                if let fileSize = largestSize.resource.size {
                                    subtitleSignal = .single(dataSizeString(fileSize, formatting: DataSizeStringFormatting(presentationData: self.presentationData)))
                                } else {
                                    subtitleSignal = .single(nil)
                                }
                                
                                actionSignal = self.context.wallpaperUploadManager!.stateSignal()
                                |> filter { state in
                                    return state.wallpaper == wallpaper
                                }
                                |> map { state in
                                    switch state {
                                        case .uploading:
                                            return progressAction
                                        case .uploaded:
                                            return defaultAction
                                        default:
                                            return nil
                                    }
                                }
                            } else {
                                displaySize = CGSize(width: 1.0, height: 1.0)
                                contentSize = displaySize
                                signal = .never()
                                fetchSignal = .complete()
                                statusSignal = .single(.Local)
                                subtitleSignal = .single(nil)
                            }
                    }
                    self.cropNode.removeFromSupernode()
                case let .asset(asset):
                    let dimensions = CGSize(width: asset.pixelWidth, height: asset.pixelHeight)
                    contentSize = dimensions
                    displaySize = dimensions.dividedByScreenScale().integralFloor
                    signal = photoWallpaper(postbox: context.account.postbox, photoLibraryResource: PhotoLibraryMediaResource(localIdentifier: asset.localIdentifier, uniqueId: Int64.random(in: Int64.min ... Int64.max)))
                    fetchSignal = .complete()
                    statusSignal = .single(.Local)
                    subtitleSignal = .single(nil)
                    self.wrapperNode.addSubnode(self.cropNode)
                case let .contextResult(result):
                    var imageDimensions: CGSize?
                    var imageResource: TelegramMediaResource?
                    var thumbnailDimensions: CGSize?
                    var thumbnailResource: TelegramMediaResource?
                    switch result {
                    case let .externalReference(externalReference):
                        if let content = externalReference.content {
                            imageResource = content.resource
                        }
                        if let thumbnail = externalReference.thumbnail {
                            thumbnailResource = thumbnail.resource
                            thumbnailDimensions = thumbnail.dimensions?.cgSize
                        }
                        if let dimensions = externalReference.content?.dimensions {
                            imageDimensions = dimensions.cgSize
                        }
                    case let .internalReference(internalReference):
                        if let image = internalReference.image {
                            if let imageRepresentation = imageRepresentationLargerThan(image.representations, size: PixelDimensions(width: 1000, height: 800)) {
                                imageDimensions = imageRepresentation.dimensions.cgSize
                                imageResource = imageRepresentation.resource
                            }
                            if let thumbnailRepresentation = smallestImageRepresentation(image.representations) {
                                thumbnailDimensions = thumbnailRepresentation.dimensions.cgSize
                                thumbnailResource = thumbnailRepresentation.resource
                            }
                        }
                    }
                    
                    if let imageResource = imageResource, let imageDimensions = imageDimensions {
                        contentSize = imageDimensions
                        displaySize = imageDimensions.dividedByScreenScale().integralFloor
                        
                        var representations: [TelegramMediaImageRepresentation] = []
                        if let thumbnailResource = thumbnailResource, let thumbnailDimensions = thumbnailDimensions {
                            representations.append(TelegramMediaImageRepresentation(dimensions: PixelDimensions(thumbnailDimensions), resource: thumbnailResource, progressiveSizes: [], immediateThumbnailData: nil))
                        }
                        representations.append(TelegramMediaImageRepresentation(dimensions: PixelDimensions(imageDimensions), resource: imageResource, progressiveSizes: [], immediateThumbnailData: nil))
                        let tmpImage = TelegramMediaImage(imageId: MediaId(namespace: 0, id: 0), representations: representations, immediateThumbnailData: nil, reference: nil, partialReference: nil, flags: [])
                        
                        signal = chatMessagePhoto(postbox: context.account.postbox, photoReference: .standalone(media: tmpImage))
                        fetchSignal = fetchedMediaResource(mediaBox: context.account.postbox.mediaBox, reference: .media(media: .standalone(media: tmpImage), resource: imageResource))
                        statusSignal = context.account.postbox.mediaBox.resourceStatus(imageResource)
                    } else {
                        displaySize = CGSize(width: 1.0, height: 1.0)
                        contentSize = displaySize
                        signal = .never()
                        fetchSignal = .complete()
                        statusSignal = .single(.Local)
                    }
                    subtitleSignal = .single(nil)
                    self.wrapperNode.addSubnode(self.cropNode)
            }
            self.contentSize = contentSize
            
            if self.cropNode.supernode == nil {
                self.imageNode.contentMode = .scaleAspectFill
                self.wrapperNode.addSubnode(self.imageNode)
                self.wrapperNode.addSubnode(self.nativeNode)
            } else {
                self.imageNode.contentMode = .scaleToFill
            }
            
            self.imageNode.setSignal(signal, dispatchOnDisplayLink: false)
            self.imageNode.asyncLayout()(TransformImageArguments(corners: ImageCorners(), imageSize: displaySize, boundingSize: displaySize, intrinsicInsets: UIEdgeInsets(), custom: patternArguments))()
            self.imageNode.imageUpdated = { [weak self] image in
                if let strongSelf = self {
                    if image != nil {
                        strongSelf._ready.set(.single(Void()))
                    }
                    var image = isBlurrable ? image : nil
                    if let imageToScale = image {
                        let actualSize = CGSize(width: imageToScale.size.width * imageToScale.scale, height: imageToScale.size.height * imageToScale.scale)
                        if actualSize.width > 1280.0 || actualSize.height > 1280.0 {
                            image = TGScaleImageToPixelSize(image, actualSize.fitted(CGSize(width: 1280.0, height: 1280.0)))
                        }
                    }
                    strongSelf.blurredNode.image = image
                    imagePromise.set(.single(image))
                }
            }
            self.fetchDisposable.set(fetchSignal.start())
            
            let statusForegroundColor = UIColor.white
            self.statusDisposable.set((statusSignal
            |> deliverOnMainQueue).start(next: { [weak self] status in
                if let strongSelf = self {
                    let state: RadialStatusNodeState
                    var local = false
                    switch status {
                        case let .Fetching(_, progress):
                            let adjustedProgress = max(progress, 0.027)
                            state = .progress(color: statusForegroundColor, lineWidth: nil, value: CGFloat(adjustedProgress), cancelEnabled: false, animateRotation: true)
                        case .Local:
                            state = .none
                            local = true
                        case .Remote, .Paused:
                            state = .progress(color: statusForegroundColor, lineWidth: nil, value: 0.027, cancelEnabled: false, animateRotation: true)
                    }
                    strongSelf.statusNode.transitionToState(state, completion: {})
                    
                    strongSelf.blurButtonNode.setEnabled(local)
                    strongSelf.motionButtonNode.setEnabled(local)
                    strongSelf.patternButtonNode.setEnabled(local)
                }
            }))
            
            self.subtitle.set(subtitleSignal |> deliverOnMainQueue)
            self.status.set(statusSignal |> deliverOnMainQueue)
            self.actionButton.set(actionSignal |> deliverOnMainQueue)
            
            self.colorDisposable.set((colorSignal
            |> deliverOnMainQueue).start(next: { [weak self] color in
                guard let strongSelf = self else {
                    return
                }
                strongSelf.statusNode.backgroundNodeColor = color
                strongSelf.patternButtonNode.buttonColor = color
                strongSelf.blurButtonNode.buttonColor = color
                strongSelf.motionButtonNode.buttonColor = color
                strongSelf.colorsButtonNode.buttonColor = color

                strongSelf.playButtonBackgroundNode.updateColor(color: color, transition: .immediate)
            }))
        } else if self.arguments.patternEnabled != previousArguments.patternEnabled {
            self.patternButtonNode.isSelected = self.arguments.patternEnabled
        }

        if let (layout, _) = self.validLayout {
            self.updateButtonsLayout(layout: layout, offset: CGPoint(), transition: .immediate)
            self.updateMessagesLayout(layout: layout, offset: CGPoint(), transition: .immediate)
        }
    }
    
    override func screenFrameUpdated(_ frame: CGRect) {
        let offset = -frame.minX
        guard self.validOffset != offset else {
            return
        }
        self.validOffset = offset
        if let (layout, _) = self.validLayout {
            self.updateWrapperLayout(layout: layout, offset: offset, transition: .immediate)
            self.updateButtonsLayout(layout: layout, offset: CGPoint(x: offset, y: 0.0), transition: .immediate)
            self.updateMessagesLayout(layout: layout, offset: CGPoint(x: offset, y: 0.0), transition:.immediate)
        }
    }
    
    func updateDismissTransition(_ value: CGFloat) {
        if let (layout, _) = self.validLayout {
            self.updateButtonsLayout(layout: layout, offset: CGPoint(x: 0.0, y: value), transition: .immediate)
            self.updateMessagesLayout(layout: layout, offset: CGPoint(x: 0.0, y: value), transition: .immediate)
        }
    }
    
    var options: WallpaperPresentationOptions {
        get {
            var options: WallpaperPresentationOptions = []
            if self.blurButtonNode.isSelected {
                options.insert(.blur)
            }
            if self.motionButtonNode.isSelected {
                options.insert(.motion)
            }
            return options
        }
        set {
            self.setBlurEnabled(newValue.contains(.blur), animated: false)
            self.blurButtonNode.isSelected = newValue.contains(.blur)
            
            self.setMotionEnabled(newValue.contains(.motion), animated: false)
            self.motionButtonNode.isSelected = newValue.contains(.motion)

            if let (layout, _) = self.validLayout {
                self.updateButtonsLayout(layout: layout, offset: CGPoint(), transition: .immediate)
            }
        }
    }

    var colors: [UInt32]? {
        return self.calculateGradientColors()?.map({ $0.rgb })
    }

    func updateIsColorsPanelActive(_ value: Bool, animated: Bool) {
        self.colorsButtonNode.setSelected(value, animated: false)
    }
    
    @objc func toggleBlur() {
        let value = !self.blurButtonNode.isSelected
        self.blurButtonNode.setSelected(value, animated: true)
        self.setBlurEnabled(value, animated: true)
    }
    
    func setBlurEnabled(_ enabled: Bool, animated: Bool) {
        let blurRadius: CGFloat = 45.0
        
        var animated = animated
        if animated, let (layout, _) = self.validLayout {
            animated = min(layout.size.width, layout.size.height) > 321.0
        } else {
            animated = false
        }
        
        if enabled {
            if self.blurredNode.supernode == nil {
                if self.cropNode.supernode != nil {
                    self.blurredNode.frame = self.imageNode.bounds
                    self.imageNode.addSubnode(self.blurredNode)
                } else {
                    self.blurredNode.frame = self.imageNode.bounds
                    self.imageNode.addSubnode(self.blurredNode)
                }
            }
            
            if animated {
                self.blurredNode.blurView.blurRadius = 0.0
                UIView.animate(withDuration: 0.3, delay: 0.0, options: UIView.AnimationOptions(rawValue: 7 << 16), animations: {
                    self.blurredNode.blurView.blurRadius = blurRadius
                }, completion: nil)
            } else {
                self.blurredNode.blurView.blurRadius = blurRadius
            }
        } else {
            if self.blurredNode.supernode != nil {
                if animated {
                    UIView.animate(withDuration: 0.3, delay: 0.0, options: UIView.AnimationOptions(rawValue: 7 << 16), animations: {
                        self.blurredNode.blurView.blurRadius = 0.0
                    }, completion: { finished in
                        if finished {
                            self.blurredNode.removeFromSupernode()
                        }
                    })
                } else {
                    self.blurredNode.removeFromSupernode()
                }
            }
        }
    }
    
    @objc private func toggleMotion() {
        let value = !self.motionButtonNode.isSelected
        self.motionButtonNode.setSelected(value, animated: true)
        self.setMotionEnabled(value, animated: true)

        if let (layout, navigationBarHeight) = self.validLayout {
            self.containerLayoutUpdated(layout, navigationBarHeight: navigationBarHeight, transition: .animated(duration: 0.2, curve: .easeInOut))
        }
    }
    
    var isPatternEnabled: Bool {
        return self.patternButtonNode.isSelected
    }
    
    @objc private func togglePattern() {
        guard let initialWallpaper = self.initialWallpaper else {
            return
        }

        let value = !self.patternButtonNode.isSelected
        self.patternButtonNode.setSelected(value, animated: false)
        
        self.requestPatternPanel?(value, initialWallpaper)
    }

    func calculateGradientColors() -> [UIColor]? {
        guard let entry = self.entry else {
            return nil
        }
        switch entry {
        case let .wallpaper(wallpaper, _):
            switch wallpaper {
            case let .file(file):
                if file.isPattern {
                    if file.settings.colors.isEmpty {
                        return nil
                    } else {
                        return file.settings.colors.map(UIColor.init(rgb:))
                    }
                } else {
                    return nil
                }
            case let .gradient(gradient):
                return gradient.colors.map(UIColor.init(rgb:))
            case let .color(color):
                return [UIColor(rgb: color)]
            default:
                return nil
            }
        default:
            return nil
        }
    }

    @objc private func toggleColors() {
        guard let currentGradientColors = self.calculateGradientColors() else {
            return
        }
        self.toggleColorsPanel?(currentGradientColors)
    }

    @objc private func togglePlay() {
        guard let entry = self.entry, case let .wallpaper(wallpaper, _) = entry else {
            return
        }
        switch wallpaper {
        case let .gradient(gradient):
            if gradient.colors.count >= 3 {
                self.nativeNode.animateEvent(transition: .animated(duration: 0.5, curve: .spring), extendAnimation: false)
            } else {
                let rotation = gradient.settings.rotation ?? 0
                self.requestRotateGradient?((rotation + 90) % 360)
            }
        case let .file(file):
            if file.isPattern {
                if file.settings.colors.count >= 3 {
                    self.nativeNode.animateEvent(transition: .animated(duration: 0.5, curve: .spring), extendAnimation: false)
                } else {
                    let rotation = file.settings.rotation ?? 0
                    self.requestRotateGradient?((rotation + 90) % 360)
                }
            }
        default:
            break
        }
    }
    
    private func preparePatternEditing() {
    }
    
    func setMotionEnabled(_ enabled: Bool, animated: Bool) {
        if enabled {
            let horizontal = UIInterpolatingMotionEffect(keyPath: "center.x", type: .tiltAlongHorizontalAxis)
            horizontal.minimumRelativeValue = motionAmount
            horizontal.maximumRelativeValue = -motionAmount
            
            let vertical = UIInterpolatingMotionEffect(keyPath: "center.y", type: .tiltAlongVerticalAxis)
            vertical.minimumRelativeValue = motionAmount
            vertical.maximumRelativeValue = -motionAmount
            
            let group = UIMotionEffectGroup()
            group.motionEffects = [horizontal, vertical]
            self.wrapperNode.view.addMotionEffect(group)
            
            let scale = (self.frame.width + motionAmount * 2.0) / self.frame.width
            if animated {
                self.wrapperNode.layer.animateScale(from: 1.0, to: scale, duration: 0.2, removeOnCompletion: false)
            } else {
                self.wrapperNode.transform = CATransform3DMakeScale(scale, scale, 1.0)
            }
        } else {
            let position = self.wrapperNode.layer.presentation()?.position
            
            for effect in self.wrapperNode.view.motionEffects {
                self.wrapperNode.view.removeMotionEffect(effect)
            }
            
            let scale = (self.frame.width + motionAmount * 2.0) / self.frame.width
            if animated {
                self.wrapperNode.layer.animateScale(from: scale, to: 1.0, duration: 0.2, removeOnCompletion: false)
                if let position = position {
                    self.wrapperNode.layer.animatePosition(from: position, to: self.wrapperNode.layer.position, duration: 0.2)
                }
            } else {
                self.wrapperNode.transform = CATransform3DIdentity
            }
        }
    }
    
    func updateWrapperLayout(layout: ContainerViewLayout, offset: CGFloat, transition: ContainedViewLayoutTransition) {
        var appliedOffset: CGFloat = 0.0
        if self.arguments.isColorsList {
            appliedOffset = offset
        }
        transition.updatePosition(node: self.wrapperNode, position: CGPoint(x: layout.size.width / 2.0 + appliedOffset, y: layout.size.height / 2.0))
    }
    
    func updateButtonsLayout(layout: ContainerViewLayout, offset: CGPoint, transition: ContainedViewLayoutTransition) {
        let patternButtonSize = self.patternButtonNode.measure(layout.size)
        let blurButtonSize = self.blurButtonNode.measure(layout.size)
        let motionButtonSize = self.motionButtonNode.measure(layout.size)
        let colorsButtonSize = self.colorsButtonNode.measure(layout.size)
        let playButtonSize = CGSize(width: 48.0, height: 48.0)
        
        let maxButtonWidth = max(patternButtonSize.width, max(blurButtonSize.width, motionButtonSize.width))
        let buttonSize = CGSize(width: maxButtonWidth, height: 30.0)
        let alpha = 1.0 - min(1.0, max(0.0, abs(offset.y) / 50.0))
        
        let additionalYOffset: CGFloat = 0.0
        /*if self.patternButtonNode.isSelected {
            additionalYOffset = -235.0
        } else if self.colorsButtonNode.isSelected {
            additionalYOffset = -235.0
        }*/

        let buttonSpacing: CGFloat = 18.0
        
        let leftButtonFrame = CGRect(origin: CGPoint(x: floor(layout.size.width / 2.0 - buttonSize.width - buttonSpacing) + offset.x, y: layout.size.height - 49.0 - layout.intrinsicInsets.bottom - 54.0 + offset.y + additionalYOffset), size: buttonSize)
        let centerButtonFrame = CGRect(origin: CGPoint(x: floor((layout.size.width - buttonSize.width) / 2.0) + offset.x, y: layout.size.height - 49.0 - layout.intrinsicInsets.bottom - 54.0 + offset.y + additionalYOffset), size: buttonSize)
        let rightButtonFrame = CGRect(origin: CGPoint(x: ceil(layout.size.width / 2.0 + buttonSpacing) + offset.x, y: layout.size.height - 49.0 - layout.intrinsicInsets.bottom - 54.0 + offset.y + additionalYOffset), size: buttonSize)
        
        var patternAlpha: CGFloat = 0.0
        var patternFrame = centerButtonFrame
        
        var blurAlpha: CGFloat = 0.0
        var blurFrame = centerButtonFrame
        
        var motionFrame = centerButtonFrame
        var motionAlpha: CGFloat = 0.0

        var colorsFrame = CGRect(origin: CGPoint(x: rightButtonFrame.maxX - colorsButtonSize.width, y: rightButtonFrame.minY), size: colorsButtonSize)
        var colorsAlpha: CGFloat = 0.0

        let playFrame = CGRect(origin: CGPoint(x: centerButtonFrame.midX - playButtonSize.width / 2.0, y: centerButtonFrame.midY - playButtonSize.height / 2.0), size: playButtonSize)
        var playAlpha: CGFloat = 0.0

        let centerOffset: CGFloat = 32.0
        
        if let entry = self.entry {
            switch entry {
                case .asset:
                    blurAlpha = 1.0
                    blurFrame = leftButtonFrame
                    motionAlpha = 1.0
                    motionFrame = rightButtonFrame
                case .contextResult:
                    blurAlpha = 1.0
                    blurFrame = leftButtonFrame
                    motionAlpha = 1.0
                    motionFrame = rightButtonFrame
                case let .wallpaper(wallpaper, _):
                    switch wallpaper {
                        case .builtin:
                            motionAlpha = 1.0
                            motionFrame = centerButtonFrame
                        case .color:
                            motionAlpha = 0.0
                            patternAlpha = 1.0

                            patternFrame = leftButtonFrame
                            playAlpha = 0.0

                            colorsAlpha = 1.0
                        case .image:
                            blurAlpha = 1.0
                            blurFrame = leftButtonFrame
                            motionAlpha = 1.0
                            motionFrame = rightButtonFrame
                        case let .gradient(gradient):
                            motionAlpha = 0.0
                            patternAlpha = 1.0

                            if gradient.colors.count >= 2 {
                                playAlpha = 1.0
                                patternFrame = leftButtonFrame.offsetBy(dx: -centerOffset, dy: 0.0)
                                colorsFrame = colorsFrame.offsetBy(dx: centerOffset, dy: 0.0)
                            } else {
                                playAlpha = 0.0
                                patternFrame = leftButtonFrame
                            }

                            colorsAlpha = 1.0
                        case let .file(file):
                            if file.isPattern {
                                motionAlpha = 0.0
                                patternAlpha = 1.0

                                if file.settings.colors.count >= 2 {
                                    playAlpha = 1.0
                                    patternFrame = leftButtonFrame.offsetBy(dx: -centerOffset, dy: 0.0)
                                    colorsFrame = colorsFrame.offsetBy(dx: centerOffset, dy: 0.0)
                                } else {
                                    playAlpha = 0.0
                                    patternFrame = leftButtonFrame
                                }

                                colorsAlpha = 1.0
                            } else {
                                if wallpaper.isPattern {
                                    motionAlpha = 1.0
                                    if self.arguments.isColorsList {
                                        patternAlpha = 1.0
                                        if self.patternButtonNode.isSelected {
                                            patternFrame = leftButtonFrame
                                        }
                                        motionFrame = rightButtonFrame
                                    }
                                } else {
                                    blurAlpha = 1.0
                                    blurFrame = leftButtonFrame
                                    motionAlpha = 1.0
                                    motionFrame = rightButtonFrame
                                }
                            }
                    }
            }
        }
        
        transition.updateFrame(node: self.patternButtonNode, frame: patternFrame)
        transition.updateAlpha(node: self.patternButtonNode, alpha: patternAlpha * alpha)
        
        transition.updateFrame(node: self.blurButtonNode, frame: blurFrame)
        transition.updateAlpha(node: self.blurButtonNode, alpha: blurAlpha * alpha)
        
        transition.updateFrame(node: self.motionButtonNode, frame: motionFrame)
        transition.updateAlpha(node: self.motionButtonNode, alpha: motionAlpha * alpha)

        transition.updateFrame(node: self.colorsButtonNode, frame: colorsFrame)
        transition.updateAlpha(node: self.colorsButtonNode, alpha: colorsAlpha * alpha)

        transition.updateFrame(node: self.playButtonNode, frame: playFrame)
        transition.updateFrame(node: self.playButtonBackgroundNode, frame: CGRect(origin: CGPoint(), size: playFrame.size))
        self.playButtonBackgroundNode.update(size: playFrame.size, cornerRadius: playFrame.size.height / 2.0, transition: transition)
        transition.updateAlpha(node: self.playButtonNode, alpha: playAlpha * alpha)
        transition.updateSublayerTransformScale(node: self.playButtonNode, scale: max(0.1, playAlpha))
    }
    
    private func updateMessagesLayout(layout: ContainerViewLayout, offset: CGPoint, transition: ContainedViewLayoutTransition) {
        let bottomInset: CGFloat = 115.0

        if self.patternButtonNode.isSelected || self.colorsButtonNode.isSelected {
            //bottomInset = 350.0
        }
        
        var items: [ListViewItem] = []
        let peerId = PeerId(namespace: Namespaces.Peer.CloudUser, id: PeerId.Id._internalFromInt64Value(1))
        let otherPeerId = self.context.account.peerId
        var peers = SimpleDictionary<PeerId, Peer>()
        let messages = SimpleDictionary<MessageId, Message>()
<<<<<<< HEAD
        peers[peerId] = TelegramUser(id: peerId, accessHash: nil, firstName: self.presentationData.strings.Appearance_PreviewReplyAuthor, lastName: "", username: nil, phone: nil, photo: [], botInfo: nil, restrictionInfo: nil, flags: [], emojiStatus: nil, usernames: nil)
        peers[otherPeerId] = TelegramUser(id: otherPeerId, accessHash: nil, firstName: self.presentationData.strings.Appearance_PreviewReplyAuthor, lastName: "", username: nil, phone: nil, photo: [], botInfo: nil, restrictionInfo: nil, flags: [], emojiStatus: nil, usernames: nil)
=======
        peers[peerId] = TelegramUser(id: peerId, accessHash: nil, firstName: self.presentationData.strings.Appearance_PreviewReplyAuthor, lastName: "", username: nil, phone: nil, photo: [], botInfo: nil, restrictionInfo: nil, flags: [], emojiStatus: nil, usernames: [])
        peers[otherPeerId] = TelegramUser(id: otherPeerId, accessHash: nil, firstName: self.presentationData.strings.Appearance_PreviewReplyAuthor, lastName: "", username: nil, phone: nil, photo: [], botInfo: nil, restrictionInfo: nil, flags: [], emojiStatus: nil, usernames: [])
>>>>>>> 295bfcaa
        
        var topMessageText = ""
        var bottomMessageText = ""
        var currentWallpaper: TelegramWallpaper = self.presentationData.chatWallpaper
        if let entry = self.entry, case let .wallpaper(wallpaper, _) = entry {
            currentWallpaper = wallpaper
        }
        
        if let source = self.source {
            switch source {
                case .slug, .wallpaper:
                    topMessageText = presentationData.strings.WallpaperPreview_PreviewTopText
                    bottomMessageText = presentationData.strings.WallpaperPreview_PreviewBottomText

                    var hasAnimatableGradient = false
                    switch currentWallpaper {
                    case let .file(file) where file.isPattern:
                        if file.settings.colors.count >= 3 {
                            hasAnimatableGradient = true
                        }
                    case let .gradient(gradient):
                        if gradient.colors.count >= 3 {
                            hasAnimatableGradient = true
                        }
                    default:
                        break
                    }
                    if hasAnimatableGradient {
                        bottomMessageText = presentationData.strings.WallpaperPreview_PreviewBottomTextAnimatable
                    }
                case let .list(_, _, type):
                    switch type {
                        case .wallpapers:
                            topMessageText = presentationData.strings.WallpaperPreview_SwipeTopText
                            bottomMessageText = presentationData.strings.WallpaperPreview_SwipeBottomText

                            var hasAnimatableGradient = false
                            switch currentWallpaper {
                            case let .file(file) where file.isPattern:
                                if file.settings.colors.count >= 3 {
                                    hasAnimatableGradient = true
                                }
                            case let .gradient(gradient):
                                if gradient.colors.count >= 3 {
                                    hasAnimatableGradient = true
                                }
                            default:
                                break
                            }
                            if hasAnimatableGradient {
                                bottomMessageText = presentationData.strings.WallpaperPreview_PreviewBottomTextAnimatable
                            }
                        case .colors:
                            topMessageText = presentationData.strings.WallpaperPreview_SwipeColorsTopText
                            bottomMessageText = presentationData.strings.WallpaperPreview_SwipeColorsBottomText
                }
                case .asset, .contextResult:
                    topMessageText = presentationData.strings.WallpaperPreview_CropTopText
                    bottomMessageText = presentationData.strings.WallpaperPreview_CropBottomText
                case .customColor:
                    topMessageText = presentationData.strings.WallpaperPreview_CustomColorTopText
                    bottomMessageText = presentationData.strings.WallpaperPreview_CustomColorBottomText
            }
        }
        
        let theme = self.presentationData.theme.withUpdated(preview: true)
                   
        let message1 = Message(stableId: 2, stableVersion: 0, id: MessageId(peerId: peerId, namespace: 0, id: 2), globallyUniqueId: nil, groupingKey: nil, groupInfo: nil, threadId: nil, timestamp: 66001, flags: [], tags: [], globalTags: [], localTags: [], forwardInfo: nil, author: peers[otherPeerId], text: bottomMessageText, attributes: [], media: [], peers: peers, associatedMessages: messages, associatedMessageIds: [], associatedMedia: [:])
        items.append(self.context.sharedContext.makeChatMessagePreviewItem(context: self.context, messages: [message1], theme: theme, strings: self.presentationData.strings, wallpaper: currentWallpaper, fontSize: self.presentationData.chatFontSize, chatBubbleCorners: self.presentationData.chatBubbleCorners, dateTimeFormat: self.presentationData.dateTimeFormat, nameOrder: self.presentationData.nameDisplayOrder, forcedResourceStatus: nil, tapMessage: nil, clickThroughMessage: nil, backgroundNode: self.nativeNode, availableReactions: nil, isCentered: false))
        
        let message2 = Message(stableId: 1, stableVersion: 0, id: MessageId(peerId: peerId, namespace: 0, id: 1), globallyUniqueId: nil, groupingKey: nil, groupInfo: nil, threadId: nil, timestamp: 66000, flags: [.Incoming], tags: [], globalTags: [], localTags: [], forwardInfo: nil, author: peers[peerId], text: topMessageText, attributes: [], media: [], peers: peers, associatedMessages: messages, associatedMessageIds: [], associatedMedia: [:])
        items.append(self.context.sharedContext.makeChatMessagePreviewItem(context: self.context, messages: [message2], theme: theme, strings: self.presentationData.strings, wallpaper: currentWallpaper, fontSize: self.presentationData.chatFontSize, chatBubbleCorners: self.presentationData.chatBubbleCorners, dateTimeFormat: self.presentationData.dateTimeFormat, nameOrder: self.presentationData.nameDisplayOrder, forcedResourceStatus: nil, tapMessage: nil, clickThroughMessage: nil, backgroundNode: self.nativeNode, availableReactions: nil, isCentered: false))
        
        let params = ListViewItemLayoutParams(width: layout.size.width, leftInset: layout.safeInsets.left, rightInset: layout.safeInsets.right, availableHeight: layout.size.height)
        if let messageNodes = self.messageNodes {
            if self.validMessages != [topMessageText, bottomMessageText] {
                self.validMessages = [topMessageText, bottomMessageText]
                for i in 0 ..< items.count {
                    items[i].updateNode(async: { f in f() }, node: { return messageNodes[i] }, params: params, previousItem: i == 0 ? nil : items[i - 1], nextItem: i == (items.count - 1) ? nil : items[i + 1], animation: .None) { layout, apply in
                        let nodeFrame = CGRect(origin: messageNodes[i].frame.origin, size: CGSize(width: layout.size.width, height: layout.size.height))

                        messageNodes[i].contentSize = layout.contentSize
                        messageNodes[i].insets = layout.insets
                        messageNodes[i].frame = nodeFrame

                        apply(ListViewItemApply(isOnScreen: true))
                    }
                }
            }
        } else {
            self.validMessages = [topMessageText, bottomMessageText]
            var messageNodes: [ListViewItemNode] = []
            for i in 0 ..< items.count {
                var itemNode: ListViewItemNode?
                items[i].nodeConfiguredForParams(async: { $0() }, params: params, synchronousLoads: false, previousItem: i == 0 ? nil : items[i - 1], nextItem: i == (items.count - 1) ? nil : items[i + 1], completion: { node, apply in
                    itemNode = node
                    apply().1(ListViewItemApply(isOnScreen: true))
                })
                itemNode!.subnodeTransform = CATransform3DMakeScale(-1.0, 1.0, 1.0)
                itemNode!.isUserInteractionEnabled = false
                messageNodes.append(itemNode!)
                self.messagesContainerNode.addSubnode(itemNode!)
            }
            self.messageNodes = messageNodes
        }
        
        let alpha = 1.0 - min(1.0, max(0.0, abs(offset.y) / 50.0))
        
        if let messageNodes = self.messageNodes {
            var bottomOffset: CGFloat = 9.0 + bottomInset + layout.intrinsicInsets.bottom
            for itemNode in messageNodes {
                transition.updateFrame(node: itemNode, frame: CGRect(origin: CGPoint(x: offset.x, y: bottomOffset - offset.y), size: itemNode.frame.size))
                bottomOffset += itemNode.frame.height
                itemNode.updateFrame(itemNode.frame, within: layout.size)
                transition.updateAlpha(node: itemNode, alpha: alpha)
            }
        }
    }
    
    override func containerLayoutUpdated(_ layout: ContainerViewLayout, navigationBarHeight: CGFloat, transition: ContainedViewLayoutTransition) {
        super.containerLayoutUpdated(layout, navigationBarHeight: navigationBarHeight, transition: transition)
        
        var offset: CGFloat = 0.0
        if let validOffset = self.validOffset {
            offset = validOffset
        }
        
        self.wrapperNode.bounds = CGRect(origin: CGPoint(), size: layout.size)
        self.updateWrapperLayout(layout: layout, offset: offset, transition: transition)
        self.messagesContainerNode.frame = CGRect(origin: CGPoint(), size: layout.size)
        
        if self.cropNode.supernode == nil {
            self.imageNode.frame = self.wrapperNode.bounds
            self.nativeNode.frame = self.wrapperNode.bounds
            self.nativeNode.updateLayout(size: self.nativeNode.bounds.size, transition: .immediate)
            self.blurredNode.frame = self.imageNode.frame
        } else {
            self.cropNode.frame = self.wrapperNode.bounds
            self.cropNode.containerLayoutUpdated(layout, transition: transition)
            
            if self.cropNode.supernode != nil, let contentSize = self.contentSize, self.cropNode.zoomableContent == nil {
                let fittedSize = TGScaleToFit(self.cropNode.bounds.size, contentSize)
                self.cropNode.zoomableContent = (contentSize, self.imageNode)
                self.cropNode.zoom(to: CGRect(x: (contentSize.width - fittedSize.width) / 2.0, y: (contentSize.height - fittedSize.height) / 2.0, width: fittedSize.width, height: fittedSize.height))
            }
            self.blurredNode.frame = self.imageNode.bounds
        }
        
        let additionalYOffset: CGFloat = 0.0
        
        self.statusNode.frame = CGRect(x: layout.safeInsets.left + floorToScreenPixels((layout.size.width - layout.safeInsets.left - layout.safeInsets.right - progressDiameter) / 2.0), y: floorToScreenPixels((layout.size.height + additionalYOffset - progressDiameter) / 2.0), width: progressDiameter, height: progressDiameter)
        
        self.updateButtonsLayout(layout: layout, offset: CGPoint(x: offset, y: 0.0), transition: transition)
        self.updateMessagesLayout(layout: layout, offset: CGPoint(x: offset, y: 0.0), transition: transition)
        
        self.validLayout = (layout, navigationBarHeight)
    }
    
    override func visibilityUpdated(isVisible: Bool) {
        super.visibilityUpdated(isVisible: isVisible)
    }

    func animateWallpaperAppeared() {
        self.nativeNode.animateEvent(transition: .animated(duration: 2.0, curve: .spring), extendAnimation: true)
    }
}<|MERGE_RESOLUTION|>--- conflicted
+++ resolved
@@ -1033,13 +1033,8 @@
         let otherPeerId = self.context.account.peerId
         var peers = SimpleDictionary<PeerId, Peer>()
         let messages = SimpleDictionary<MessageId, Message>()
-<<<<<<< HEAD
-        peers[peerId] = TelegramUser(id: peerId, accessHash: nil, firstName: self.presentationData.strings.Appearance_PreviewReplyAuthor, lastName: "", username: nil, phone: nil, photo: [], botInfo: nil, restrictionInfo: nil, flags: [], emojiStatus: nil, usernames: nil)
-        peers[otherPeerId] = TelegramUser(id: otherPeerId, accessHash: nil, firstName: self.presentationData.strings.Appearance_PreviewReplyAuthor, lastName: "", username: nil, phone: nil, photo: [], botInfo: nil, restrictionInfo: nil, flags: [], emojiStatus: nil, usernames: nil)
-=======
         peers[peerId] = TelegramUser(id: peerId, accessHash: nil, firstName: self.presentationData.strings.Appearance_PreviewReplyAuthor, lastName: "", username: nil, phone: nil, photo: [], botInfo: nil, restrictionInfo: nil, flags: [], emojiStatus: nil, usernames: [])
         peers[otherPeerId] = TelegramUser(id: otherPeerId, accessHash: nil, firstName: self.presentationData.strings.Appearance_PreviewReplyAuthor, lastName: "", username: nil, phone: nil, photo: [], botInfo: nil, restrictionInfo: nil, flags: [], emojiStatus: nil, usernames: [])
->>>>>>> 295bfcaa
         
         var topMessageText = ""
         var bottomMessageText = ""
