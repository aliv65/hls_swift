import Foundation
import UIKit
import AsyncDisplayKit
import Display
import SwiftSignalKit
import TelegramPresentationData
import ListSectionHeaderNode
import AppBundle
import ItemListUI

class ChatListStorageInfoItem: ListViewItem {
    enum Action {
        case activate
        case hide
    }
    
    let theme: PresentationTheme
    let strings: PresentationStrings
    let notice: ChatListNotice
    let action: (Action) -> Void
    
    let selectable: Bool = true
    
    init(theme: PresentationTheme, strings: PresentationStrings, notice: ChatListNotice, action: @escaping (Action) -> Void) {
        self.theme = theme
        self.strings = strings
        self.notice = notice
        self.action = action
    }
    
    func selected(listView: ListView) {
        listView.clearHighlightAnimated(true)
        
        self.action(.activate)
    }
    
    func nodeConfiguredForParams(async: @escaping (@escaping () -> Void) -> Void, params: ListViewItemLayoutParams, synchronousLoads: Bool, previousItem: ListViewItem?, nextItem: ListViewItem?, completion: @escaping (ListViewItemNode, @escaping () -> (Signal<Void, NoError>?, (ListViewItemApply) -> Void)) -> Void) {
        async {
            let node = ChatListStorageInfoItemNode()
            
            let (nodeLayout, apply) = node.asyncLayout()(self, params, false)
            
            node.insets = nodeLayout.insets
            node.contentSize = nodeLayout.contentSize
            
            Queue.mainQueue().async {
                completion(node, {
                    return (nil, { _ in
                        apply()
                    })
                })
            }
        }
    }
    
    func updateNode(async: @escaping (@escaping () -> Void) -> Void, node: @escaping () -> ListViewItemNode, params: ListViewItemLayoutParams, previousItem: ListViewItem?, nextItem: ListViewItem?, animation: ListViewItemUpdateAnimation, completion: @escaping (ListViewItemNodeLayout, @escaping (ListViewItemApply) -> Void) -> Void) {
        Queue.mainQueue().async {
            assert(node() is ChatListStorageInfoItemNode)
            if let nodeValue = node() as? ChatListStorageInfoItemNode {
                
                let layout = nodeValue.asyncLayout()
                async {
                    let (nodeLayout, apply) = layout(self, params, nextItem == nil)
                    Queue.mainQueue().async {
                        completion(nodeLayout, { _ in
                            apply()
                        })
                    }
                }
            }
        }
    }
}

private let separatorHeight = 1.0 / UIScreen.main.scale

private let titleFont = Font.semibold(15.0)
private let textFont = Font.regular(15.0)

class ChatListStorageInfoItemNode: ItemListRevealOptionsItemNode {
    private let contentContainer: ASDisplayNode
    private let titleNode: TextNode
    private let textNode: TextNode
    private let arrowNode: ASImageNode
    private let separatorNode: ASDisplayNode
    
    private var item: ChatListStorageInfoItem?
    
    required init() {
        self.contentContainer = ASDisplayNode()
        
        self.titleNode = TextNode()
        self.textNode = TextNode()
        self.arrowNode = ASImageNode()
        self.separatorNode = ASDisplayNode()
        
        super.init(layerBacked: false, dynamicBounce: false, rotated: false, seeThrough: false)
        
        self.clipsToBounds = true
        
        self.addSubnode(self.separatorNode)
        self.contentContainer.addSubnode(self.titleNode)
        self.contentContainer.addSubnode(self.textNode)
        self.contentContainer.addSubnode(self.arrowNode)
        
        self.addSubnode(self.contentContainer)
        
        self.zPosition = 1.0
    }
    
    override func didLoad() {
        super.didLoad()
    }
    
    override func layoutForParams(_ params: ListViewItemLayoutParams, item: ListViewItem, previousItem: ListViewItem?, nextItem: ListViewItem?) {
        let layout = self.asyncLayout()
        let (_, apply) = layout(item as! ChatListStorageInfoItem, params, nextItem == nil)
        apply()
    }
    
    func asyncLayout() -> (_ item: ChatListStorageInfoItem, _ params: ListViewItemLayoutParams, _ isLast: Bool) -> (ListViewItemNodeLayout, () -> Void) {
        let previousItem = self.item
        
        let makeTitleLayout = TextNode.asyncLayout(self.titleNode)
        let makeTextLayout = TextNode.asyncLayout(self.textNode)
        
        return { item, params, last in
            let baseWidth = params.width - params.leftInset - params.rightInset
            let _ = baseWidth
            
            let sideInset: CGFloat = params.leftInset + 16.0
            let rightInset: CGFloat = sideInset + 24.0
            let verticalInset: CGFloat = 8.0
            let spacing: CGFloat = 0.0
            
            let themeUpdated = item.theme !== previousItem?.theme
            
            let titleString: NSAttributedString
            let textString: NSAttributedString
            
            switch item.notice {
            case let .clearStorage(sizeFraction):
                let sizeString = dataSizeString(Int64(sizeFraction), formatting: DataSizeStringFormatting(strings: item.strings, decimalSeparator: "."))
                let rawTitleString = item.strings.ChatList_StorageHintTitle(sizeString)
                let titleStringValue = NSMutableAttributedString(attributedString: NSAttributedString(string: rawTitleString.string, font: titleFont, textColor: item.theme.rootController.navigationBar.primaryTextColor))
                if let range = rawTitleString.ranges.first {
                    titleStringValue.addAttribute(.foregroundColor, value: item.theme.rootController.navigationBar.accentTextColor, range: range.range)
                }
                titleString = titleStringValue
                
                textString = NSAttributedString(string: item.strings.ChatList_StorageHintText, font: textFont, textColor: item.theme.rootController.navigationBar.secondaryTextColor)
            case .setupPassword:
                titleString = NSAttributedString(string: item.strings.Settings_SuggestSetupPasswordTitle, font: titleFont, textColor: item.theme.rootController.navigationBar.primaryTextColor)
                textString = NSAttributedString(string: item.strings.Settings_SuggestSetupPasswordText, font: textFont, textColor: item.theme.rootController.navigationBar.secondaryTextColor)
            case let .premiumUpgrade(discount):
                let discountString = "\(discount)%"
                let rawTitleString = item.strings.ChatList_PremiumAnnualUpgradeTitle(discountString)
                let titleStringValue = NSMutableAttributedString(attributedString: NSAttributedString(string: rawTitleString.string, font: titleFont, textColor: item.theme.rootController.navigationBar.primaryTextColor))
                if let range = rawTitleString.ranges.first {
                    titleStringValue.addAttribute(.foregroundColor, value: item.theme.rootController.navigationBar.accentTextColor, range: range.range)
                }
                titleString = titleStringValue
                
                textString = NSAttributedString(string: item.strings.ChatList_PremiumAnnualUpgradeText, font: textFont, textColor: item.theme.rootController.navigationBar.secondaryTextColor)
            case let .premiumAnnualDiscount(discount):
                let discountString = "\(discount)%"
                let rawTitleString = item.strings.ChatList_PremiumAnnualDiscountTitle(discountString)
                let titleStringValue = NSMutableAttributedString(attributedString: NSAttributedString(string: rawTitleString.string, font: titleFont, textColor: item.theme.rootController.navigationBar.primaryTextColor))
                if let range = rawTitleString.ranges.first {
                    titleStringValue.addAttribute(.foregroundColor, value: item.theme.rootController.navigationBar.accentTextColor, range: range.range)
                }
                titleString = titleStringValue
                
                textString = NSAttributedString(string: item.strings.ChatList_PremiumAnnualDiscountText, font: textFont, textColor: item.theme.rootController.navigationBar.secondaryTextColor)
<<<<<<< HEAD
            case let .premiumRestore(discount):
                let discountString = "\(discount)%"
                let rawTitleString = item.strings.ChatList_PremiumRestoreDiscountTitle(discountString)
                let titleStringValue = NSMutableAttributedString(attributedString: NSAttributedString(string: rawTitleString.string, font: titleFont, textColor: item.theme.rootController.navigationBar.primaryTextColor))
                if let range = rawTitleString.ranges.first {
                    titleStringValue.addAttribute(.foregroundColor, value: item.theme.rootController.navigationBar.accentTextColor, range: range.range)
                }
                titleString = titleStringValue
                
                textString = NSAttributedString(string: item.strings.ChatList_PremiumRestoreDiscountText, font: textFont, textColor: item.theme.rootController.navigationBar.secondaryTextColor)
            case let .chatFolderUpdates(count):
                let rawTitleString = item.strings.ChatList_ChatFolderUpdateHintTitle(item.strings.ChatList_ChatFolderUpdateCount(Int32(count)))
                let titleStringValue = NSMutableAttributedString(attributedString: NSAttributedString(string: rawTitleString.string, font: titleFont, textColor: item.theme.rootController.navigationBar.primaryTextColor))
                if let range = rawTitleString.ranges.first {
                    titleStringValue.addAttribute(.foregroundColor, value: item.theme.rootController.navigationBar.accentTextColor, range: range.range)
                }
                titleString = titleStringValue
                
                textString = NSAttributedString(string: item.strings.ChatList_ChatFolderUpdateHintText, font: textFont, textColor: item.theme.rootController.navigationBar.secondaryTextColor)
=======
>>>>>>> 06434cc5
            }
            
            let titleLayout = makeTitleLayout(TextNodeLayoutArguments(attributedString: titleString, maximumNumberOfLines: 1, truncationType: .end, constrainedSize: CGSize(width: params.width - sideInset - rightInset, height: 100.0)))
            
            let textLayout = makeTextLayout(TextNodeLayoutArguments(attributedString: textString, maximumNumberOfLines: 5, truncationType: .end, constrainedSize: CGSize(width: params.width - sideInset - rightInset, height: 100.0)))
            
            let layout = ListViewItemNodeLayout(contentSize: CGSize(width: params.width, height: verticalInset * 2.0 + titleLayout.0.size.height + textLayout.0.size.height), insets: UIEdgeInsets())
            
            return (layout, { [weak self] in
                if let strongSelf = self {
                    strongSelf.item = item
                    
                    if themeUpdated {
                        strongSelf.backgroundColor = item.theme.chatList.pinnedItemBackgroundColor
                        strongSelf.separatorNode.backgroundColor = item.theme.chatList.itemSeparatorColor
                        strongSelf.arrowNode.image = PresentationResourcesItemList.disclosureArrowImage(item.theme)
                    }
                    
                    strongSelf.separatorNode.frame = CGRect(origin: CGPoint(x: 0.0, y: layout.size.height - UIScreenPixel), size: CGSize(width: layout.size.width, height: UIScreenPixel))
                    
                    let _ = titleLayout.1()
                    strongSelf.titleNode.frame = CGRect(origin: CGPoint(x: sideInset, y: verticalInset), size: titleLayout.0.size)
                    
                    let _ = textLayout.1()
                    strongSelf.textNode.frame = CGRect(origin: CGPoint(x: sideInset, y: strongSelf.titleNode.frame.maxY + spacing), size: textLayout.0.size)
                    
                    if let image = strongSelf.arrowNode.image {
                        strongSelf.arrowNode.frame = CGRect(origin: CGPoint(x: layout.size.width - sideInset - image.size.width + 8.0, y: floor((layout.size.height - image.size.height) / 2.0)), size: image.size)
                    }
                    
                    strongSelf.contentSize = layout.contentSize
                    strongSelf.insets = layout.insets
                    
                    strongSelf.updateLayout(size: layout.contentSize, leftInset: params.leftInset, rightInset: params.rightInset)
                    
                    strongSelf.contentContainer.frame = CGRect(origin: CGPoint(), size: layout.contentSize)
                    
                    switch item.notice {
                    default:
                        strongSelf.setRevealOptions((left: [], right: []))
                    }
                }
            })
        }
    }
    
    override public func animateInsertion(_ currentTimestamp: Double, duration: Double, short: Bool) {
        super.animateInsertion(currentTimestamp, duration: duration, short: short)
        
        //self.transitionOffset = self.bounds.size.height * 1.6
        //self.addTransitionOffsetAnimation(0.0, duration: duration, beginAt: currentTimestamp)
    }
    
    override public func updateRevealOffset(offset: CGFloat, transition: ContainedViewLayoutTransition) {
        super.updateRevealOffset(offset: offset, transition: transition)
        
        transition.updateSublayerTransformOffset(layer: self.contentContainer.layer, offset: CGPoint(x: offset, y: 0.0))
    }
    
    override public func revealOptionSelected(_ option: ItemListRevealOption, animated: Bool) {
        if let item = self.item {
            item.action(.hide)
        }
        
        self.setRevealOptionsOpened(false, animated: true)
        self.revealOptionsInteractivelyClosed()
    }
}<|MERGE_RESOLUTION|>--- conflicted
+++ resolved
@@ -172,7 +172,6 @@
                 titleString = titleStringValue
                 
                 textString = NSAttributedString(string: item.strings.ChatList_PremiumAnnualDiscountText, font: textFont, textColor: item.theme.rootController.navigationBar.secondaryTextColor)
-<<<<<<< HEAD
             case let .premiumRestore(discount):
                 let discountString = "\(discount)%"
                 let rawTitleString = item.strings.ChatList_PremiumRestoreDiscountTitle(discountString)
@@ -183,17 +182,6 @@
                 titleString = titleStringValue
                 
                 textString = NSAttributedString(string: item.strings.ChatList_PremiumRestoreDiscountText, font: textFont, textColor: item.theme.rootController.navigationBar.secondaryTextColor)
-            case let .chatFolderUpdates(count):
-                let rawTitleString = item.strings.ChatList_ChatFolderUpdateHintTitle(item.strings.ChatList_ChatFolderUpdateCount(Int32(count)))
-                let titleStringValue = NSMutableAttributedString(attributedString: NSAttributedString(string: rawTitleString.string, font: titleFont, textColor: item.theme.rootController.navigationBar.primaryTextColor))
-                if let range = rawTitleString.ranges.first {
-                    titleStringValue.addAttribute(.foregroundColor, value: item.theme.rootController.navigationBar.accentTextColor, range: range.range)
-                }
-                titleString = titleStringValue
-                
-                textString = NSAttributedString(string: item.strings.ChatList_ChatFolderUpdateHintText, font: textFont, textColor: item.theme.rootController.navigationBar.secondaryTextColor)
-=======
->>>>>>> 06434cc5
             }
             
             let titleLayout = makeTitleLayout(TextNodeLayoutArguments(attributedString: titleString, maximumNumberOfLines: 1, truncationType: .end, constrainedSize: CGSize(width: params.width - sideInset - rightInset, height: 100.0)))
