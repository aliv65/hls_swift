import Foundation
import UIKit
import AsyncDisplayKit
import Postbox
import Display
import SwiftSignalKit
import TelegramCore
import TelegramPresentationData
import ItemListUI
import AvatarNode
import TelegramStringFormatting
import AccountContext
import PeerOnlineMarkerNode
import LocalizedPeerData
import PeerPresenceStatusManager
import PhotoResources
import ChatListSearchItemNode

public enum ChatListItemContent {
    case peer(message: Message?, peer: RenderedPeer, combinedReadState: CombinedPeerReadState?, notificationSettings: PeerNotificationSettings?, presence: PeerPresence?, summaryInfo: ChatListMessageTagSummaryInfo, embeddedState: PeerChatListEmbeddedInterfaceState?, inputActivities: [(Peer, PeerInputActivity)]?, isAd: Bool, ignoreUnreadBadge: Bool)
    case groupReference(groupId: PeerGroupId, peers: [ChatListGroupReferencePeer], message: Message?, unreadState: PeerGroupUnreadCountersCombinedSummary, hiddenByDefault: Bool)
    
    public var chatLocation: ChatLocation? {
        switch self {
            case let .peer(_, peer, _, _, _, _, _, _, _, _):
                return .peer(peer.peerId)
            case .groupReference:
                return nil
        }
    }
}

public class ChatListItem: ListViewItem, ChatListSearchItemNeighbour {
    let presentationData: ChatListPresentationData
    let context: AccountContext
    let peerGroupId: PeerGroupId
    let index: ChatListIndex
    let content: ChatListItemContent
    let editing: Bool
    let hasActiveRevealControls: Bool
    let selected: Bool
    let enableContextActions: Bool
    let hiddenOffset: Bool
    let interaction: ChatListNodeInteraction
    
    public let selectable: Bool = true
    
    public var approximateHeight: CGFloat {
        return self.hiddenOffset ? 0.0 : 44.0
    }
    
    let header: ListViewItemHeader?
    
    public var isPinned: Bool {
        return self.index.pinningIndex != nil
    }
    
    public init(presentationData: ChatListPresentationData, context: AccountContext, peerGroupId: PeerGroupId, index: ChatListIndex, content: ChatListItemContent, editing: Bool, hasActiveRevealControls: Bool, selected: Bool, header: ListViewItemHeader?, enableContextActions: Bool, hiddenOffset: Bool, interaction: ChatListNodeInteraction) {
        self.presentationData = presentationData
        self.peerGroupId = peerGroupId
        self.context = context
        self.index = index
        self.content = content
        self.editing = editing
        self.hasActiveRevealControls = hasActiveRevealControls
        self.selected = selected
        self.header = header
        self.enableContextActions = enableContextActions
        self.hiddenOffset = hiddenOffset
        self.interaction = interaction
    }
    
    public func nodeConfiguredForParams(async: @escaping (@escaping () -> Void) -> Void, params: ListViewItemLayoutParams, synchronousLoads: Bool, previousItem: ListViewItem?, nextItem: ListViewItem?, completion: @escaping (ListViewItemNode, @escaping () -> (Signal<Void, NoError>?, (ListViewItemApply) -> Void)) -> Void) {
        async {
            let node = ChatListItemNode()
            let (first, last, firstWithHeader, nextIsPinned) = ChatListItem.mergeType(item: self, previousItem: previousItem, nextItem: nextItem)
            node.insets = ChatListItemNode.insets(first: first, last: last, firstWithHeader: firstWithHeader)
            
            let (nodeLayout, apply) = node.asyncLayout()(self, params, first, last, firstWithHeader, nextIsPinned)
            
            node.insets = nodeLayout.insets
            node.contentSize = nodeLayout.contentSize
            
            Queue.mainQueue().async {
                completion(node, {
                    return (nil, { _ in
                        node.setupItem(item: self, synchronousLoads: synchronousLoads)
                        apply(synchronousLoads, false)
                        node.updateIsHighlighted(transition: .immediate)
                    })
                })
            }
        }
    }
    
    public func updateNode(async: @escaping (@escaping () -> Void) -> Void, node: @escaping () -> ListViewItemNode, params: ListViewItemLayoutParams, previousItem: ListViewItem?, nextItem: ListViewItem?, animation: ListViewItemUpdateAnimation, completion: @escaping (ListViewItemNodeLayout, @escaping (ListViewItemApply) -> Void) -> Void) {
        Queue.mainQueue().async {
            assert(node() is ChatListItemNode)
            if let nodeValue = node() as? ChatListItemNode {
                nodeValue.setupItem(item: self, synchronousLoads: false)
                let layout = nodeValue.asyncLayout()
                async {
                    let (first, last, firstWithHeader, nextIsPinned) = ChatListItem.mergeType(item: self, previousItem: previousItem, nextItem: nextItem)
                    var animated = true
                    if case .None = animation {
                        animated = false
                    }
                    
                    let (nodeLayout, apply) = layout(self, params, first, last, firstWithHeader, nextIsPinned)
                    Queue.mainQueue().async {
                        completion(nodeLayout, { _ in
                            apply(false, animated)
                        })
                    }
                }
            }
        }
    }
    
    public func selected(listView: ListView) {
        switch self.content {
            case let .peer(message, peer, _, _, _, _, _, _, isAd, _):
                if let message = message, let peer = peer.peer {
                    self.interaction.messageSelected(peer, message, isAd)
                } else if let peer = peer.peer {
                    self.interaction.peerSelected(peer)
                } else if let peer = peer.peers[peer.peerId] {
                    self.interaction.peerSelected(peer)
                }
            case let .groupReference(groupId, _, _, _, _):
                self.interaction.groupSelected(groupId)
        }
    }
    
    static func mergeType(item: ChatListItem, previousItem: ListViewItem?, nextItem: ListViewItem?) -> (first: Bool, last: Bool, firstWithHeader: Bool, nextIsPinned: Bool) {
        var first = false
        var last = false
        var firstWithHeader = false
        if let previousItem = previousItem {
            if let header = item.header {
                if let previousItem = previousItem as? ChatListItem {
                    firstWithHeader = header.id != previousItem.header?.id
                } else {
                    firstWithHeader = true
                }
            }
        } else {
            first = true
            firstWithHeader = item.header != nil
        }
        var nextIsPinned = false
        if let nextItem = nextItem as? ChatListItem {
            if nextItem.index.pinningIndex != nil {
                nextIsPinned = true
            }
        } else {
            last = true
        }
        return (first, last, firstWithHeader, nextIsPinned)
    }
}

private let titleFont = Font.medium(16.0)
private let textFont = Font.regular(15.0)
private let dateFont = Font.regular(14.0)
private let badgeFont = Font.regular(14.0)

private let pinIcon = ItemListRevealOptionIcon.animation(animation: "anim_pin", scale: 0.33333, offset: 0.0, keysToColor: nil, flip: false)
private let unpinIcon = ItemListRevealOptionIcon.animation(animation: "anim_unpin", scale: 0.33333, offset: 0.0, keysToColor: ["un Outlines.Group 1.Stroke 1"], flip: false)
private let muteIcon = ItemListRevealOptionIcon.animation(animation: "anim_mute", scale: 0.33333, offset: 0.0, keysToColor: ["un Outlines.Group 1.Stroke 1"], flip: false)
private let unmuteIcon = ItemListRevealOptionIcon.animation(animation: "anim_unmute", scale: 0.33333, offset: 0.0, keysToColor: nil, flip: false)
private let deleteIcon = ItemListRevealOptionIcon.animation(animation: "anim_delete", scale: 0.33333, offset: 0.0, keysToColor: nil, flip: false)
private let groupIcon = ItemListRevealOptionIcon.animation(animation: "anim_group", scale: 0.33333, offset: 0.0, keysToColor: nil, flip: false)
private let ungroupIcon = ItemListRevealOptionIcon.animation(animation: "anim_ungroup", scale: 0.33333, offset: 0.0, keysToColor: nil, flip: false)
private let readIcon = ItemListRevealOptionIcon.animation(animation: "anim_read", scale: 0.33333, offset: 0.0, keysToColor: nil, flip: false)
private let unreadIcon = ItemListRevealOptionIcon.animation(animation: "anim_unread", scale: 0.33333, offset: 0.0, keysToColor: ["Oval.Oval.Stroke 1"], flip: false)
private let archiveIcon = ItemListRevealOptionIcon.animation(animation: "anim_archive", scale: 0.33333, offset: 2.0, keysToColor: ["box2.box2.Fill 1"], flip: false)
private let unarchiveIcon = ItemListRevealOptionIcon.animation(animation: "anim_unarchive", scale: 0.16214, offset: -9.0, keysToColor: ["box2.box2.Fill 1"], flip: false)
private let hideIcon = ItemListRevealOptionIcon.animation(animation: "anim_hide", scale: 0.33333, offset: 2.0, keysToColor: ["Path 2.Path 2.Fill 1"], flip: false)
private let unhideIcon = ItemListRevealOptionIcon.animation(animation: "anim_hide", scale: 0.33333, offset: -20.0, keysToColor: ["Path 2.Path 2.Fill 1"], flip: true)

private enum RevealOptionKey: Int32 {
    case pin
    case unpin
    case mute
    case unmute
    case delete
    case group
    case ungroup
    case toggleMarkedUnread
    case archive
    case unarchive
    case hide
    case unhide
}

private let itemHeight: CGFloat = 76.0

private func canArchivePeer(id: PeerId, accountPeerId: PeerId) -> Bool {
    if id.namespace == Namespaces.Peer.CloudUser && id.id == 777000 {
        return false
    }
    if id == accountPeerId {
        return false
    }
    return true
}

private func revealOptions(strings: PresentationStrings, theme: PresentationTheme, isPinned: Bool, isMuted: Bool?, groupId: PeerGroupId, peerId: PeerId, accountPeerId: PeerId, canDelete: Bool, isEditing: Bool) -> [ItemListRevealOption] {
    var options: [ItemListRevealOption] = []
    if !isEditing {
        if case .group = groupId {
            if isPinned {
                options.append(ItemListRevealOption(key: RevealOptionKey.unpin.rawValue, title: strings.DialogList_Unpin, icon: unpinIcon, color: theme.list.itemDisclosureActions.constructive.fillColor, textColor: theme.list.itemDisclosureActions.constructive.foregroundColor))
            } else {
                options.append(ItemListRevealOption(key: RevealOptionKey.pin.rawValue, title: strings.DialogList_Pin, icon: pinIcon, color: theme.list.itemDisclosureActions.constructive.fillColor, textColor: theme.list.itemDisclosureActions.constructive.foregroundColor))
            }
        } else {
            if let isMuted = isMuted {
                if isMuted {
                    options.append(ItemListRevealOption(key: RevealOptionKey.unmute.rawValue, title: strings.ChatList_Unmute, icon: unmuteIcon, color: theme.list.itemDisclosureActions.neutral2.fillColor, textColor: theme.list.itemDisclosureActions.neutral2.foregroundColor))
                } else {
                    options.append(ItemListRevealOption(key: RevealOptionKey.mute.rawValue, title: strings.ChatList_Mute, icon: muteIcon, color: theme.list.itemDisclosureActions.neutral2.fillColor, textColor: theme.list.itemDisclosureActions.neutral2.foregroundColor))
                }
            }
        }
    }
    if canDelete {
        options.append(ItemListRevealOption(key: RevealOptionKey.delete.rawValue, title: strings.Common_Delete, icon: deleteIcon, color: theme.list.itemDisclosureActions.destructive.fillColor, textColor: theme.list.itemDisclosureActions.destructive.foregroundColor))
    }
    if !isEditing {
        if case .root = groupId {
            if canArchivePeer(id: peerId, accountPeerId: accountPeerId) {
                options.append(ItemListRevealOption(key: RevealOptionKey.archive.rawValue, title: strings.ChatList_ArchiveAction, icon: archiveIcon, color: theme.list.itemDisclosureActions.inactive.fillColor, textColor: theme.list.itemDisclosureActions.inactive.foregroundColor))
            }
        } else {
            options.append(ItemListRevealOption(key: RevealOptionKey.unarchive.rawValue, title: strings.ChatList_UnarchiveAction, icon: unarchiveIcon, color: theme.list.itemDisclosureActions.inactive.fillColor, textColor: theme.list.itemDisclosureActions.inactive.foregroundColor))
        }
    }
    return options
}

private func groupReferenceRevealOptions(strings: PresentationStrings, theme: PresentationTheme, isEditing: Bool, hiddenByDefault: Bool) -> [ItemListRevealOption] {
    var options: [ItemListRevealOption] = []
    if !isEditing {
        if hiddenByDefault {
            options.append(ItemListRevealOption(key: RevealOptionKey.unhide.rawValue, title: strings.ChatList_UnhideAction, icon: unhideIcon, color: theme.list.itemDisclosureActions.constructive.fillColor, textColor: theme.list.itemDisclosureActions.constructive.foregroundColor))
        } else {
            options.append(ItemListRevealOption(key: RevealOptionKey.hide.rawValue, title: strings.ChatList_HideAction, icon: hideIcon, color: theme.list.itemDisclosureActions.inactive.fillColor, textColor: theme.list.itemDisclosureActions.neutral1.foregroundColor))
        }
    }
    return options
}

private func leftRevealOptions(strings: PresentationStrings, theme: PresentationTheme, isUnread: Bool, isEditing: Bool, isPinned: Bool, isSavedMessages: Bool, groupId: PeerGroupId) -> [ItemListRevealOption] {
    if case .group = groupId {
        return []
    }
    var options: [ItemListRevealOption] = []
    if !isSavedMessages {
        if isUnread {
            options.append(ItemListRevealOption(key: RevealOptionKey.toggleMarkedUnread.rawValue, title: strings.DialogList_Read, icon: readIcon, color: theme.list.itemDisclosureActions.inactive.fillColor, textColor: theme.list.itemDisclosureActions.neutral1.foregroundColor))
        } else {
            options.append(ItemListRevealOption(key: RevealOptionKey.toggleMarkedUnread.rawValue, title: strings.DialogList_Unread, icon: unreadIcon, color: theme.list.itemDisclosureActions.accent.fillColor, textColor: theme.list.itemDisclosureActions.accent.foregroundColor))
        }
    }
    if !isEditing {
        if isPinned {
            options.append(ItemListRevealOption(key: RevealOptionKey.unpin.rawValue, title: strings.DialogList_Unpin, icon: unpinIcon, color: theme.list.itemDisclosureActions.constructive.fillColor, textColor: theme.list.itemDisclosureActions.constructive.foregroundColor))
        } else {
            options.append(ItemListRevealOption(key: RevealOptionKey.pin.rawValue, title: strings.DialogList_Pin, icon: pinIcon, color: theme.list.itemDisclosureActions.constructive.fillColor, textColor: theme.list.itemDisclosureActions.constructive.foregroundColor))
        }
    }
    return options
}

private final class ChatListItemAccessibilityCustomAction: UIAccessibilityCustomAction {
    let key: Int32
    
    init(name: String, target: Any?, selector: Selector, key: Int32) {
        self.key = key
        
        super.init(name: name, target: target, selector: selector)
    }
}

private let separatorHeight = 1.0 / UIScreen.main.scale

private let avatarFont = UIFont(name: ".SFCompactRounded-Semibold", size: 26.0)!

class ChatListItemNode: ItemListRevealOptionsItemNode {
    var item: ChatListItem?
    
    private let backgroundNode: ASDisplayNode
    private let highlightedBackgroundNode: ASDisplayNode
    
    let avatarNode: AvatarNode
    let titleNode: TextNode
    let authorNode: TextNode
    let textNode: TextNode
    let contentImageNode: TransformImageNode
    let inputActivitiesNode: ChatListInputActivitiesNode
    let dateNode: TextNode
    let separatorNode: ASDisplayNode
    let statusNode: ChatListStatusNode
    let badgeNode: ChatListBadgeNode
    let mentionBadgeNode: ChatListBadgeNode
    let onlineNode: PeerOnlineMarkerNode
    let pinnedIconNode: ASImageNode
    var secretIconNode: ASImageNode?
    var credibilityIconNode: ASImageNode?
    let mutedIconNode: ASImageNode
    
    var selectableControlNode: ItemListSelectableControlNode?
    var reorderControlNode: ItemListEditableReorderControlNode?
    
    private var peerPresenceManager: PeerPresenceStatusManager?
    
    var layoutParams: (ChatListItem, first: Bool, last: Bool, firstWithHeader: Bool, nextIsPinned: Bool, ListViewItemLayoutParams, countersSize: CGFloat)?
    private var contentImageMedia: Media?
    
    private var isHighlighted: Bool = false
    private var skipFadeout: Bool = false
    
    override var canBeSelected: Bool {
        if self.selectableControlNode != nil || self.item?.editing == true {
            return false
        } else {
            return super.canBeSelected
        }
    }
    
    override var defaultAccessibilityLabel: String? {
        get {
            return self.accessibilityLabel
        } set(value) {
        }
    }
    override var accessibilityAttributedLabel: NSAttributedString? {
        get {
            return self.accessibilityLabel.flatMap(NSAttributedString.init(string:))
        } set(value) {
        }
    }
    override var accessibilityAttributedValue: NSAttributedString? {
        get {
            return self.accessibilityValue.flatMap(NSAttributedString.init(string:))
        } set(value) {
        }
    }
    
    override var accessibilityLabel: String? {
        get {
            guard let item = self.item else {
                return nil
            }
            switch item.content {
                case .groupReference:
                    return nil
                case let .peer(peer):
                    guard let chatMainPeer = peer.peer.chatMainPeer else {
                        return nil
                    }
                    return chatMainPeer.displayTitle(strings: item.presentationData.strings, displayOrder: item.presentationData.nameDisplayOrder)
            }
        } set(value) {
        }
    }
    
    override var accessibilityValue: String? {
        get {
            guard let item = self.item else {
                return nil
            }
            switch item.content {
                case .groupReference:
                    return nil
                case let .peer(peer):
                    if let message = peer.message {
                        var result = ""
                        if message.flags.contains(.Incoming) {
                            result += "Message"
                        } else {
                            result += "Outgoing message"
                        }
                        let (_, initialHideAuthor, messageText) = chatListItemStrings(strings: item.presentationData.strings, nameDisplayOrder: item.presentationData.nameDisplayOrder, message: peer.message, chatPeer: peer.peer, accountPeerId: item.context.account.peerId, isPeerGroup: false)
                        if message.flags.contains(.Incoming), !initialHideAuthor, let author = message.author, author is TelegramUser {
                            result += "\nFrom: \(author.displayTitle(strings: item.presentationData.strings, displayOrder: item.presentationData.nameDisplayOrder))"
                        }
                        if !message.flags.contains(.Incoming), let combinedReadState = peer.combinedReadState, combinedReadState.isOutgoingMessageIndexRead(message.index) {
                            result += "\nRead"
                        }
                        result += "\n\(messageText)"
                        return result
                    } else {
                        return "Empty"
                    }
            }
        } set(value) {
        }
    }
    
    required init() {
        self.backgroundNode = ASDisplayNode()
        self.backgroundNode.isLayerBacked = true
        self.backgroundNode.displaysAsynchronously = false
        
        self.avatarNode = AvatarNode(font: avatarFont)
        
        self.highlightedBackgroundNode = ASDisplayNode()
        self.highlightedBackgroundNode.isLayerBacked = true
        
        self.titleNode = TextNode()
        self.titleNode.isUserInteractionEnabled = false
        self.titleNode.displaysAsynchronously = true
        
        self.authorNode = TextNode()
        self.authorNode.isUserInteractionEnabled = false
        self.authorNode.displaysAsynchronously = true
        
        self.textNode = TextNode()
        self.textNode.isUserInteractionEnabled = false
        self.textNode.displaysAsynchronously = true
        
        self.contentImageNode = TransformImageNode()
        self.contentImageNode.isHidden = true
        
        self.inputActivitiesNode = ChatListInputActivitiesNode()
        self.inputActivitiesNode.isUserInteractionEnabled = false
        self.inputActivitiesNode.alpha = 0.0
        
        self.dateNode = TextNode()
        self.dateNode.isUserInteractionEnabled = false
        self.dateNode.displaysAsynchronously = true
        
        self.statusNode = ChatListStatusNode()
        self.badgeNode = ChatListBadgeNode()
        self.mentionBadgeNode = ChatListBadgeNode()
        self.onlineNode = PeerOnlineMarkerNode()
        
        self.pinnedIconNode = ASImageNode()
        self.pinnedIconNode.isLayerBacked = true
        self.pinnedIconNode.displaysAsynchronously = false
        self.pinnedIconNode.displayWithoutProcessing = true
        
        self.mutedIconNode = ASImageNode()
        self.mutedIconNode.isLayerBacked = true
        self.mutedIconNode.displaysAsynchronously = false
        self.mutedIconNode.displayWithoutProcessing = true
        
        self.separatorNode = ASDisplayNode()
        self.separatorNode.isLayerBacked = true
        
        super.init(layerBacked: false, dynamicBounce: false, rotated: false, seeThrough: false)
        
        self.isAccessibilityElement = true
        
        self.addSubnode(self.backgroundNode)
        self.addSubnode(self.separatorNode)
        self.addSubnode(self.avatarNode)
        self.addSubnode(self.onlineNode)
        
        self.addSubnode(self.titleNode)
        self.addSubnode(self.authorNode)
        self.addSubnode(self.textNode)
        self.addSubnode(self.contentImageNode)
        self.addSubnode(self.dateNode)
        self.addSubnode(self.statusNode)
        self.addSubnode(self.pinnedIconNode)
        self.addSubnode(self.badgeNode)
        self.addSubnode(self.mentionBadgeNode)
        self.addSubnode(self.mutedIconNode)
        
        self.peerPresenceManager = PeerPresenceStatusManager(update: { [weak self] in
            if let strongSelf = self, let layoutParams = strongSelf.layoutParams {
                let (_, apply) = strongSelf.asyncLayout()(layoutParams.0, layoutParams.5, layoutParams.1, layoutParams.2, layoutParams.3, layoutParams.4)
                let _ = apply(false, false)
            }
        })
    }
    
    func setupItem(item: ChatListItem, synchronousLoads: Bool) {
        let previousItem = self.item
        self.item = item
        
        var peer: Peer?
        switch item.content {
            case let .peer(_, peerValue, _, _, _, _, _, _, _, _):
                peer = peerValue.chatMainPeer
            case let .groupReference(groupReference):
                if let previousItem = previousItem, case let .groupReference(previousGroupReference) = previousItem.content, groupReference.hiddenByDefault != previousGroupReference.hiddenByDefault {
                    UIView.transition(with: self.avatarNode.view, duration: 0.3, options: [.transitionCrossDissolve], animations: {
                    }, completion: nil)
                }
                self.avatarNode.setPeer(account: item.context.account, theme: item.presentationData.theme, peer: peer, overrideImage: .archivedChatsIcon(hiddenByDefault: groupReference.hiddenByDefault), emptyColor: item.presentationData.theme.list.mediaPlaceholderColor, synchronousLoad: synchronousLoads)
        }
        
        if let peer = peer {
            var overrideImage: AvatarNodeImageOverride?
            if peer.id == item.context.account.peerId {
                overrideImage = .savedMessagesIcon
            } else if peer.isDeleted {
                overrideImage = .deletedIcon
            }
            self.avatarNode.setPeer(account: item.context.account, theme: item.presentationData.theme, peer: peer, overrideImage: overrideImage, emptyColor: item.presentationData.theme.list.mediaPlaceholderColor, synchronousLoad: synchronousLoads)
        }
    }
    
    override func layoutForParams(_ params: ListViewItemLayoutParams, item: ListViewItem, previousItem: ListViewItem?, nextItem: ListViewItem?) {
        let layout = self.asyncLayout()
        let (first, last, firstWithHeader, nextIsPinned) = ChatListItem.mergeType(item: item as! ChatListItem, previousItem: previousItem, nextItem: nextItem)
        let (nodeLayout, apply) = layout(item as! ChatListItem, params, first, last, firstWithHeader, nextIsPinned)
        apply(false, false)
        self.contentSize = nodeLayout.contentSize
        self.insets = nodeLayout.insets
    }
    
    class func insets(first: Bool, last: Bool, firstWithHeader: Bool) -> UIEdgeInsets {
        return UIEdgeInsets(top: firstWithHeader ? 29.0 : 0.0, left: 0.0, bottom: 0.0, right: 0.0)
    }
    
    override func setHighlighted(_ highlighted: Bool, at point: CGPoint, animated: Bool) {
        super.setHighlighted(highlighted, at: point, animated: animated)
        
        self.isHighlighted = highlighted
        
        self.updateIsHighlighted(transition: (animated && !highlighted) ? .animated(duration: 0.3, curve: .easeInOut) : .immediate)
    }
    
    var reallyHighlighted: Bool {
        var reallyHighlighted = self.isHighlighted
        if let item = self.item {
            if let itemChatLocation = item.content.chatLocation {
                if itemChatLocation == item.interaction.highlightedChatLocation?.location {
                    reallyHighlighted = true
                }
            }
        }
        return reallyHighlighted
    }
    
    func updateIsHighlighted(transition: ContainedViewLayoutTransition) {
        let highlightProgress: CGFloat = self.item?.interaction.highlightedChatLocation?.progress ?? 1.0
        
        if self.reallyHighlighted {
            if self.highlightedBackgroundNode.supernode == nil {
                self.insertSubnode(self.highlightedBackgroundNode, aboveSubnode: self.separatorNode)
                self.highlightedBackgroundNode.alpha = 0.0
            }
            self.highlightedBackgroundNode.layer.removeAllAnimations()
            transition.updateAlpha(layer: self.highlightedBackgroundNode.layer, alpha: highlightProgress)
            
            if let item = self.item {
                self.onlineNode.setImage(PresentationResourcesChatList.recentStatusOnlineIcon(item.presentationData.theme, state: .highlighted))
            }
        } else {
            if self.highlightedBackgroundNode.supernode != nil {
                transition.updateAlpha(layer: self.highlightedBackgroundNode.layer, alpha: 1.0 - highlightProgress, completion: { [weak self] completed in
                    if let strongSelf = self {
                        if completed {
                            strongSelf.highlightedBackgroundNode.removeFromSupernode()
                        }
                    }
                })
            }
            
            if let item = self.item {
                let onlineIcon: UIImage?
                if item.index.pinningIndex != nil {
                    onlineIcon = PresentationResourcesChatList.recentStatusOnlineIcon(item.presentationData.theme, state: .pinned)
                } else {
                    onlineIcon = PresentationResourcesChatList.recentStatusOnlineIcon(item.presentationData.theme, state: .regular)
                }
                self.onlineNode.setImage(onlineIcon)
            }
        }
    }
    
    override func tapped() {
        guard let item = self.item, item.editing else {
            return
        }
        if case .peer = item.content {
            item.interaction.togglePeerSelected(item.index.messageIndex.id.peerId)
        }
    }
    
    func asyncLayout() -> (_ item: ChatListItem, _ params: ListViewItemLayoutParams, _ first: Bool, _ last: Bool, _ firstWithHeader: Bool, _ nextIsPinned: Bool) -> (ListViewItemNodeLayout, (Bool, Bool) -> Void) {
        let dateLayout = TextNode.asyncLayout(self.dateNode)
        let textLayout = TextNode.asyncLayout(self.textNode)
        let titleLayout = TextNode.asyncLayout(self.titleNode)
        let authorLayout = TextNode.asyncLayout(self.authorNode)
        let inputActivitiesLayout = self.inputActivitiesNode.asyncLayout()
        let badgeLayout = self.badgeNode.asyncLayout()
        let mentionBadgeLayout = self.mentionBadgeNode.asyncLayout()
        let onlineLayout = self.onlineNode.asyncLayout()
        let selectableControlLayout = ItemListSelectableControlNode.asyncLayout(self.selectableControlNode)
        let reorderControlLayout = ItemListEditableReorderControlNode.asyncLayout(self.reorderControlNode)
        
        let currentItem = self.layoutParams?.0
        let currentContentImageMedia = self.contentImageMedia
        
        return { item, params, first, last, firstWithHeader, nextIsPinned in
            let account = item.context.account
            var message: Message?
            enum ContentPeer {
                case chat(RenderedPeer)
                case group([ChatListGroupReferencePeer])
            }
            let contentPeer: ContentPeer
            let combinedReadState: CombinedPeerReadState?
            let unreadCount: (count: Int32, unread: Bool, muted: Bool, mutedCount: Int32?)
            let notificationSettings: PeerNotificationSettings?
            let peerPresence: PeerPresence?
            let embeddedState: PeerChatListEmbeddedInterfaceState?
            let summaryInfo: ChatListMessageTagSummaryInfo
            let inputActivities: [(Peer, PeerInputActivity)]?
            let isPeerGroup: Bool
            let isAd: Bool
            
            var groupHiddenByDefault = false
            
            switch item.content {
                case let .peer(messageValue, peerValue, combinedReadStateValue, notificationSettingsValue, peerPresenceValue, summaryInfoValue, embeddedStateValue, inputActivitiesValue, isAdValue, ignoreUnreadBadge):
                    message = messageValue
                    contentPeer = .chat(peerValue)
                    combinedReadState = combinedReadStateValue
                    if let combinedReadState = combinedReadState, !isAdValue && !ignoreUnreadBadge {
                        unreadCount = (combinedReadState.count, combinedReadState.isUnread, notificationSettingsValue?.isRemovedFromTotalUnreadCount ?? false, nil)
                    } else {
                        unreadCount = (0, false, false, nil)
                    }
                    if isAdValue {
                        notificationSettings = nil
                    } else {
                        notificationSettings = notificationSettingsValue
                    }
                    peerPresence = peerPresenceValue
                    embeddedState = embeddedStateValue
                    summaryInfo = summaryInfoValue
                    inputActivities = inputActivitiesValue
                    isPeerGroup = false
                    isAd = isAdValue
                case let .groupReference(_, peers, messageValue, unreadState, hiddenByDefault):
                    if let _ = messageValue, !peers.isEmpty {
                        contentPeer = .chat(peers[0].peer)
                    } else {
                        contentPeer = .group(peers)
                    }
                    message = messageValue
                    combinedReadState = nil
                    notificationSettings = nil
                    embeddedState = nil
                    summaryInfo = ChatListMessageTagSummaryInfo()
                    inputActivities = nil
                    isPeerGroup = true
                    groupHiddenByDefault = hiddenByDefault
                    let allCount = unreadState.count(countingCategory: .chats, mutedCategory: .all)
                    unreadCount = (allCount, allCount != 0, true, nil)
                    peerPresence = nil
                    isAd = false
            }
            
            if let messageValue = message {
                for media in messageValue.media {
                    if let media = media as? TelegramMediaAction, case .historyCleared = media.action {
                        message = nil
                    }
                }
            }
            
            let theme = item.presentationData.theme.chatList
            
            var updatedTheme: PresentationTheme?
            
            if currentItem?.presentationData.theme !== item.presentationData.theme {
                updatedTheme = item.presentationData.theme
            }
            
            var authorAttributedString: NSAttributedString?
            var textAttributedString: NSAttributedString?
            var textLeftCutout: CGFloat = 0.0
            var dateAttributedString: NSAttributedString?
            var titleAttributedString: NSAttributedString?
            var badgeContent = ChatListBadgeContent.none
            var mentionBadgeContent = ChatListBadgeContent.none
            var statusState = ChatListStatusNodeState.none
            
            var currentBadgeBackgroundImage: UIImage?
            var currentMentionBadgeImage: UIImage?
            var currentPinnedIconImage: UIImage?
            var currentMutedIconImage: UIImage?
            var currentCredibilityIconImage: UIImage?
            var currentSecretIconImage: UIImage?
            
            var selectableControlSizeAndApply: (CGFloat, (CGSize, Bool) -> ItemListSelectableControlNode)?
            var reorderControlSizeAndApply: (CGSize, (Bool) -> ItemListEditableReorderControlNode)?
            
            let editingOffset: CGFloat
            var reorderInset: CGFloat = 0.0
            if item.editing {
                let sizeAndApply = selectableControlLayout(item.presentationData.theme.list.itemCheckColors.strokeColor, item.presentationData.theme.list.itemCheckColors.fillColor, item.presentationData.theme.list.itemCheckColors.foregroundColor, item.selected, true)
                if !isAd && !isPeerGroup {
                    selectableControlSizeAndApply = sizeAndApply
                }
                editingOffset = sizeAndApply.0
                
                if item.index.pinningIndex != nil && !isAd && !isPeerGroup {
                    let sizeAndApply = reorderControlLayout(itemHeight, item.presentationData.theme)
                    reorderControlSizeAndApply = sizeAndApply
                    reorderInset = sizeAndApply.0.width
                }
            } else {
                editingOffset = 0.0
            }
            
            let enableChatListPhotos = item.context.sharedContext.immediateExperimentalUISettings.chatListPhotos
            
            let leftInset: CGFloat = params.leftInset + 78.0
            
            enum ContentData {
                case chat(itemPeer: RenderedPeer, peer: Peer?, hideAuthor: Bool, messageText: String)
                case group(peers: [ChatListGroupReferencePeer])
            }
            
            let contentData: ContentData
            
            var hideAuthor = false
            switch contentPeer {
                case let .chat(itemPeer):
                    let (peer, initialHideAuthor, messageText) = chatListItemStrings(strings: item.presentationData.strings, nameDisplayOrder: item.presentationData.nameDisplayOrder, message: message, chatPeer: itemPeer, accountPeerId: item.context.account.peerId, enableMediaEmoji: !enableChatListPhotos, isPeerGroup: isPeerGroup)
                    contentData = .chat(itemPeer: itemPeer, peer: peer, hideAuthor: hideAuthor, messageText: messageText)
                    hideAuthor = initialHideAuthor
                case let .group(groupPeers):
                    contentData = .group(peers: groupPeers)
                    hideAuthor = true
            }
            
            let attributedText: NSAttributedString
            var hasDraft = false
            
            var inlineAuthorPrefix: String?
            if case .groupReference = item.content {
                if let author = message?.author as? TelegramUser {
                    if author.id == item.context.account.peerId {
                        inlineAuthorPrefix = item.presentationData.strings.DialogList_You
                    } else if message?.id.peerId.namespace != Namespaces.Peer.CloudUser && message?.id.peerId.namespace != Namespaces.Peer.SecretChat {
                        inlineAuthorPrefix = author.compactDisplayTitle
                    }
                }
            }
            
            var contentImageMedia: Media?
            
            switch contentData {
                case let .chat(itemPeer, _, _, messageText):
                    let messageText = messageText.replacingOccurrences(of: "\n\n", with: " ")
                    
                    if inlineAuthorPrefix == nil, let embeddedState = embeddedState as? ChatEmbeddedInterfaceState {
                        hasDraft = true
                        authorAttributedString = NSAttributedString(string: item.presentationData.strings.DialogList_Draft, font: textFont, textColor: theme.messageDraftTextColor)
                        
                        attributedText = NSAttributedString(string: embeddedState.text.string.replacingOccurrences(of: "\n\n", with: " "), font: textFont, textColor: theme.messageTextColor)
                    } else if let message = message {
                        if let inlineAuthorPrefix = inlineAuthorPrefix {
                            let composedString = NSMutableAttributedString()
                            composedString.append(NSAttributedString(string: "\(inlineAuthorPrefix): ", font: textFont, textColor: theme.titleColor))
                            composedString.append(NSAttributedString(string: messageText, font: textFont, textColor: theme.messageTextColor))
                            attributedText = composedString
                        } else {
                            attributedText = NSAttributedString(string: messageText, font: textFont, textColor: theme.messageTextColor)
                        }
                        
                        var peerText: String?
                        if case .groupReference = item.content {
                            if let messagePeer = itemPeer.chatMainPeer {
                                peerText = messagePeer.displayTitle(strings: item.presentationData.strings, displayOrder: item.presentationData.nameDisplayOrder)
                            }
                        } else if let author = message.author as? TelegramUser, let peer = itemPeer.chatMainPeer, !(peer is TelegramUser) {
                            if let peer = peer as? TelegramChannel, case .broadcast = peer.info {
                            } else {
                                peerText = author.id == account.peerId ? item.presentationData.strings.DialogList_You : author.displayTitle(strings: item.presentationData.strings, displayOrder: item.presentationData.nameDisplayOrder)
                            }
                        }
                        
                        if let peerText = peerText {
                            authorAttributedString = NSAttributedString(string: peerText, font: textFont, textColor: theme.authorNameColor)
                        }
                        
                        if enableChatListPhotos && !message.containsSecretMedia {
                            for media in message.media {
                                if let image = media as? TelegramMediaImage {
                                    textLeftCutout += 26.0
                                    contentImageMedia = image
                                    break
                                } else if let file = media as? TelegramMediaFile {
                                    if file.isVideo && !file.isInstantVideo {
                                        textLeftCutout += 26.0
                                        contentImageMedia = file
                                        break
                                    }
                                } else if let webpage = media as? TelegramMediaWebpage, case let .Loaded(content) = webpage.content {
                                    if let image = content.image {
                                        textLeftCutout += 26.0
                                        contentImageMedia = image
                                        break
                                    } else if let file = content.file {
                                        if file.isVideo && !file.isInstantVideo {
                                            textLeftCutout += 26.0
                                            contentImageMedia = file
                                            break
                                        }
                                    }
                                }
                            }
                        }
                    } else {
                        attributedText = NSAttributedString(string: messageText, font: textFont, textColor: theme.messageTextColor)
                        
                        var peerText: String?
                        if case .groupReference = item.content {
                            if let messagePeer = itemPeer.chatMainPeer {
                                peerText = messagePeer.displayTitle(strings: item.presentationData.strings, displayOrder: item.presentationData.nameDisplayOrder)
                            }
                        }
                        
                        if let peerText = peerText {
                            authorAttributedString = NSAttributedString(string: peerText, font: textFont, textColor: theme.authorNameColor)
                        }
                    }
                case let .group(peers):
                    let textString = NSMutableAttributedString(string: "")
                    var isFirst = true
                    for peer in peers {
                        if let chatMainPeer = peer.peer.chatMainPeer {
                            let peerTitle = chatMainPeer.compactDisplayTitle
                            if !peerTitle.isEmpty {
                                if isFirst {
                                    isFirst = false
                                } else {
                                    textString.append(NSAttributedString(string: ", ", font: textFont, textColor: theme.messageTextColor))
                                }
                                textString.append(NSAttributedString(string: peerTitle, font: textFont, textColor: peer.isUnread ? theme.authorNameColor : theme.messageTextColor))
                            }
                        }
                    }
                    attributedText = textString
            }
            
            switch contentData {
                case let .chat(itemPeer, _, _, _):
                    if isPeerGroup {
                        titleAttributedString = NSAttributedString(string: item.presentationData.strings.ChatList_ArchivedChatsTitle, font: titleFont, textColor: theme.titleColor)
                    } else if itemPeer.chatMainPeer?.id == item.context.account.peerId {
                        titleAttributedString = NSAttributedString(string: item.presentationData.strings.DialogList_SavedMessages, font: titleFont, textColor: theme.titleColor)
                    } else if let displayTitle = itemPeer.chatMainPeer?.displayTitle(strings: item.presentationData.strings, displayOrder: item.presentationData.nameDisplayOrder) {
                        titleAttributedString = NSAttributedString(string: displayTitle, font: titleFont, textColor: item.index.messageIndex.id.peerId.namespace == Namespaces.Peer.SecretChat ? theme.secretTitleColor : theme.titleColor)
                    }
                case .group:
                    titleAttributedString = NSAttributedString(string: item.presentationData.strings.ChatList_ArchivedChatsTitle, font: titleFont, textColor: theme.titleColor)
            }
            
            textAttributedString = attributedText
            
            var t = Int(item.index.messageIndex.timestamp)
            var timeinfo = tm()
            localtime_r(&t, &timeinfo)
            
            let timestamp = Int32(CFAbsoluteTimeGetCurrent() + NSTimeIntervalSince1970)
            let dateText = stringForRelativeTimestamp(strings: item.presentationData.strings, relativeTimestamp: item.index.messageIndex.timestamp, relativeTo: timestamp, dateTimeFormat: item.presentationData.dateTimeFormat)
            
            if isPeerGroup {
                dateAttributedString = NSAttributedString(string: "", font: dateFont, textColor: theme.dateTextColor)
            } else if isAd {
                dateAttributedString = NSAttributedString(string: item.presentationData.strings.DialogList_AdLabel, font: dateFont, textColor: theme.dateTextColor)
            } else {
                dateAttributedString = NSAttributedString(string: dateText, font: dateFont, textColor: theme.dateTextColor)
            }
            
            if !isPeerGroup, let message = message, message.author?.id == account.peerId && !hasDraft {
                if message.flags.isSending && !message.isSentOrAcknowledged {
                    statusState = .clock(PresentationResourcesChatList.clockFrameImage(item.presentationData.theme), PresentationResourcesChatList.clockMinImage(item.presentationData.theme))
                } else if message.id.peerId != account.peerId {
                    if message.flags.contains(.Failed) {
                        statusState = .failed(item.presentationData.theme.chatList.failedFillColor, item.presentationData.theme.chatList.failedForegroundColor)
                    } else {
                        if let combinedReadState = combinedReadState, combinedReadState.isOutgoingMessageIndexRead(message.index) {
                            statusState = .read(item.presentationData.theme.chatList.checkmarkColor)
                        } else {
                            statusState = .delivered(item.presentationData.theme.chatList.checkmarkColor)
                        }
                    }
                }
            }
            
            if unreadCount.unread {
                if !isPeerGroup, let message = message, message.tags.contains(.unseenPersonalMessage), unreadCount.count == 1 {
                } else {
                    let badgeTextColor: UIColor
                    if unreadCount.muted {
                        currentBadgeBackgroundImage = PresentationResourcesChatList.badgeBackgroundInactive(item.presentationData.theme)
                        badgeTextColor = theme.unreadBadgeInactiveTextColor
                    } else {
                        currentBadgeBackgroundImage = PresentationResourcesChatList.badgeBackgroundActive(item.presentationData.theme)
                        badgeTextColor = theme.unreadBadgeActiveTextColor
                    }
                    let unreadCountText = compactNumericCountString(Int(unreadCount.count), decimalSeparator: item.presentationData.dateTimeFormat.decimalSeparator)
                    if unreadCount.count > 0 {
                        badgeContent = .text(NSAttributedString(string: unreadCountText, font: badgeFont, textColor: badgeTextColor))
                    } else if isPeerGroup {
                        badgeContent = .none
                    } else {
                        badgeContent = .blank
                    }
                    
                    if let mutedCount = unreadCount.mutedCount, mutedCount > 0 {
                        let mutedUnreadCountText = compactNumericCountString(Int(mutedCount), decimalSeparator: item.presentationData.dateTimeFormat.decimalSeparator)
                        currentMentionBadgeImage = PresentationResourcesChatList.badgeBackgroundInactive(item.presentationData.theme)
                        mentionBadgeContent = .text(NSAttributedString(string: mutedUnreadCountText, font: badgeFont, textColor: theme.unreadBadgeInactiveTextColor))
                    }
                }
            }
            
            let tagSummaryCount = summaryInfo.tagSummaryCount ?? 0
            let actionsSummaryCount = summaryInfo.actionsSummaryCount ?? 0
            let totalMentionCount = tagSummaryCount - actionsSummaryCount
            if !isPeerGroup {
                if totalMentionCount > 0 {
                    if Namespaces.PeerGroup.archive == item.peerGroupId {
                        currentMentionBadgeImage = PresentationResourcesChatList.badgeBackgroundInactiveMention(item.presentationData.theme)
                    } else {
                        currentMentionBadgeImage = PresentationResourcesChatList.badgeBackgroundMention(item.presentationData.theme)
                    }
                    mentionBadgeContent = .mention
                } else if item.index.pinningIndex != nil && !isAd && currentBadgeBackgroundImage == nil {
                    currentPinnedIconImage = PresentationResourcesChatList.badgeBackgroundPinned(item.presentationData.theme)
                }
            }
            
            var isMuted = false
            if let notificationSettings = notificationSettings as? TelegramPeerNotificationSettings {
                if case let .muted(until) = notificationSettings.muteState, until >= Int32(CFAbsoluteTimeGetCurrent() + NSTimeIntervalSince1970) {
                    isMuted = true
                    currentMutedIconImage = PresentationResourcesChatList.mutedIcon(item.presentationData.theme)
                }
            }
            
            let statusWidth: CGFloat
            if case .none = statusState {
                statusWidth = 0.0
            } else {
                statusWidth = 24.0
            }
            
            var titleIconsWidth: CGFloat = 0.0
            if let currentMutedIconImage = currentMutedIconImage {
                if titleIconsWidth.isZero {
                    titleIconsWidth += 4.0
                }
                titleIconsWidth += currentMutedIconImage.size.width
            }
    
            let isSecret = !isPeerGroup && item.index.messageIndex.id.peerId.namespace == Namespaces.Peer.SecretChat
            if isSecret {
                currentSecretIconImage = PresentationResourcesChatList.secretIcon(item.presentationData.theme)
            }
            var credibilityIconOffset: CGFloat = 0.0
            if case let .chat(itemPeer) = contentPeer, let peer = itemPeer.chatMainPeer {
                if peer.isScam {
                    currentCredibilityIconImage = PresentationResourcesChatList.scamIcon(item.presentationData.theme, type: .regular)
                    credibilityIconOffset = 2.0
                } else if peer.isVerified {
                    currentCredibilityIconImage = PresentationResourcesChatList.verifiedIcon(item.presentationData.theme)
                    credibilityIconOffset = 3.0
                }
            }
            if let currentSecretIconImage = currentSecretIconImage {
                titleIconsWidth += currentSecretIconImage.size.width + 2.0
            }
            if let currentCredibilityIconImage = currentCredibilityIconImage {
                if titleIconsWidth.isZero {
                    titleIconsWidth += 4.0
                } else {
                    titleIconsWidth += 2.0
                }
                titleIconsWidth += currentCredibilityIconImage.size.width
            }
            
            let layoutOffset: CGFloat = 0.0
            
            let rawContentRect = CGRect(origin: CGPoint(x: 2.0, y: layoutOffset + 8.0), size: CGSize(width: params.width - leftInset - params.rightInset - 10.0 - 1.0 - editingOffset, height: itemHeight - 12.0 - 9.0))
            
            let (dateLayout, dateApply) = dateLayout(TextNodeLayoutArguments(attributedString: dateAttributedString, backgroundColor: nil, maximumNumberOfLines: 1, truncationType: .end, constrainedSize: CGSize(width: rawContentRect.width, height: CGFloat.greatestFiniteMagnitude), alignment: .natural, cutout: nil, insets: UIEdgeInsets()))
            
            let (badgeLayout, badgeApply) = badgeLayout(CGSize(width: rawContentRect.width, height: CGFloat.greatestFiniteMagnitude), currentBadgeBackgroundImage, badgeContent)
            
            let (mentionBadgeLayout, mentionBadgeApply) = mentionBadgeLayout(CGSize(width: rawContentRect.width, height: CGFloat.greatestFiniteMagnitude), currentMentionBadgeImage, mentionBadgeContent)
            
            var badgeSize: CGFloat = 0.0
            if !badgeLayout.width.isZero {
                badgeSize += badgeLayout.width + 5.0
            }
            if !mentionBadgeLayout.width.isZero {
                if !badgeSize.isZero {
                    badgeSize += mentionBadgeLayout.width + 4.0
                } else {
                    badgeSize += mentionBadgeLayout.width + 5.0
                }
            }
            let countersSize = badgeSize
            if let currentPinnedIconImage = currentPinnedIconImage {
                if !badgeSize.isZero {
                    badgeSize += 4.0
                } else {
                    badgeSize += 5.0
                }
                badgeSize += currentPinnedIconImage.size.width
            }
            badgeSize = max(badgeSize, reorderInset)
            
            let (authorLayout, authorApply) = authorLayout(TextNodeLayoutArguments(attributedString: hideAuthor ? nil : authorAttributedString, backgroundColor: nil, maximumNumberOfLines: 1, truncationType: .end, constrainedSize: CGSize(width: rawContentRect.width - badgeSize, height: CGFloat.greatestFiniteMagnitude), alignment: .natural, cutout: nil, insets: UIEdgeInsets(top: 2.0, left: 1.0, bottom: 2.0, right: 1.0)))
            
            var textCutout: TextNodeCutout?
            if !textLeftCutout.isZero {
                textCutout = TextNodeCutout(topLeft: CGSize(width: textLeftCutout, height: 4.0), topRight: nil, bottomRight: nil)
            }
            let (textLayout, textApply) = textLayout(TextNodeLayoutArguments(attributedString: textAttributedString, backgroundColor: nil, maximumNumberOfLines: authorAttributedString == nil ? 2 : 1, truncationType: .end, constrainedSize: CGSize(width: rawContentRect.width - badgeSize, height: CGFloat.greatestFiniteMagnitude), alignment: .natural, cutout: textCutout, insets: UIEdgeInsets(top: 2.0, left: 1.0, bottom: 2.0, right: 1.0)))
            
            let titleRect = CGRect(origin: rawContentRect.origin, size: CGSize(width: rawContentRect.width - dateLayout.size.width - 10.0 - statusWidth - titleIconsWidth, height: rawContentRect.height))
            let (titleLayout, titleApply) = titleLayout(TextNodeLayoutArguments(attributedString: titleAttributedString, backgroundColor: nil, maximumNumberOfLines: 1, truncationType: .end, constrainedSize: CGSize(width: titleRect.width, height: CGFloat.greatestFiniteMagnitude), alignment: .natural, cutout: nil, insets: UIEdgeInsets()))
        
            var inputActivitiesSize: CGSize?
            var inputActivitiesApply: (() -> Void)?
            if let inputActivities = inputActivities, !inputActivities.isEmpty {
                let (size, apply) = inputActivitiesLayout(CGSize(width: rawContentRect.width - badgeSize, height: 40.0), item.presentationData.strings, item.presentationData.theme.chatList.messageTextColor, item.index.messageIndex.id.peerId, inputActivities)
                inputActivitiesSize = size
                inputActivitiesApply = apply
            }
            
            var online = false

            let peerRevealOptions: [ItemListRevealOption]
            let peerLeftRevealOptions: [ItemListRevealOption]
            switch item.content {
                case let .peer(_, renderedPeer, _, _, presence, _ ,_ ,_, _, _):
                    if let peer = renderedPeer.peer as? TelegramUser, let presence = presence as? TelegramUserPresence, !isServicePeer(peer) && !peer.flags.contains(.isSupport) && peer.id != item.context.account.peerId  {
                        let relativeStatus = relativeUserPresenceStatus(presence, relativeTo: timestamp)
                        if case .online = relativeStatus {
                            online = true
                        }
                    }
                    
                    let isPinned = item.index.pinningIndex != nil
                    
                    if item.enableContextActions && !isAd {
                        peerRevealOptions = revealOptions(strings: item.presentationData.strings, theme: item.presentationData.theme, isPinned: isPinned, isMuted: item.context.account.peerId != item.index.messageIndex.id.peerId ? (currentMutedIconImage != nil) : nil, groupId: item.peerGroupId, peerId: renderedPeer.peerId, accountPeerId: item.context.account.peerId, canDelete: true, isEditing: item.editing)
                        if case let .chat(itemPeer) = contentPeer {
                            peerLeftRevealOptions = leftRevealOptions(strings: item.presentationData.strings, theme: item.presentationData.theme, isUnread: unreadCount.unread, isEditing: item.editing, isPinned: isPinned, isSavedMessages: itemPeer.peerId == item.context.account.peerId, groupId: item.peerGroupId)
                        } else {
                            peerLeftRevealOptions = []
                        }
                    } else {
                        peerRevealOptions = []
                        peerLeftRevealOptions = []
                    }
                case .groupReference:
                    peerRevealOptions = groupReferenceRevealOptions(strings: item.presentationData.strings, theme: item.presentationData.theme, isEditing: item.editing, hiddenByDefault: groupHiddenByDefault)
                    peerLeftRevealOptions = []
            }
            
            var updateImageSignal: Signal<(TransformImageArguments) -> DrawingContext?, NoError>?
            if let contentImageMedia = contentImageMedia {
                if let currentContentImageMedia = currentContentImageMedia, contentImageMedia.isSemanticallyEqual(to: currentContentImageMedia) {
                } else {
                    if let message = message {
                        if let image = contentImageMedia as? TelegramMediaImage {
                            updateImageSignal = mediaGridMessagePhoto(account: item.context.account, photoReference: .message(message: MessageReference(message), media: image))
                        } else if let file = contentImageMedia as? TelegramMediaFile {
                            updateImageSignal = mediaGridMessageVideo(postbox: item.context.account.postbox, videoReference: .message(message: MessageReference(message), media: file), autoFetchFullSizeThumbnail: true)
                        }
                    }
                }
            }
            
            let (onlineLayout, onlineApply) = onlineLayout(online)
            var animateContent = false
            if let currentItem = currentItem, currentItem.content.chatLocation == item.content.chatLocation {
                animateContent = true
            }
            
            let insets = ChatListItemNode.insets(first: first, last: last, firstWithHeader: firstWithHeader)
            var heightOffset: CGFloat = 0.0
            if item.hiddenOffset {
                heightOffset = -itemHeight
            }
            let layout = ListViewItemNodeLayout(contentSize: CGSize(width: params.width, height: max(0.0, itemHeight + heightOffset)), insets: insets)
            
            let contentImageSize = CGSize(width: 22.0, height: 22.0)
            
            var customActions: [ChatListItemAccessibilityCustomAction] = []
            for option in peerLeftRevealOptions {
                customActions.append(ChatListItemAccessibilityCustomAction(name: option.title, target: nil, selector: #selector(ChatListItemNode.performLocalAccessibilityCustomAction(_:)), key: option.key))
            }
            for option in peerRevealOptions {
                customActions.append(ChatListItemAccessibilityCustomAction(name: option.title, target: nil, selector: #selector(ChatListItemNode.performLocalAccessibilityCustomAction(_:)), key: option.key))
            }
            
            return (layout, { [weak self] synchronousLoads, animated in
                if let strongSelf = self {
                    strongSelf.layoutParams = (item, first, last, firstWithHeader, nextIsPinned, params, countersSize)
                    strongSelf.contentImageMedia = contentImageMedia
                    
                    var dimensions: CGSize?
                    if let contentImageMedia = contentImageMedia as? TelegramMediaImage {
                        dimensions = largestRepresentationForPhoto(contentImageMedia)?.dimensions
                    } else if let contentImageMedia = contentImageMedia as? TelegramMediaFile {
                        dimensions = contentImageMedia.dimensions
                    }
                    
                    var contentImageNodeAppeared = false
                    if let dimensions = dimensions {
                        let makeImageLayout = strongSelf.contentImageNode.asyncLayout()
                        let imageSize = contentImageSize
                        
                        let applyImageLayout = makeImageLayout(TransformImageArguments(corners: ImageCorners(radius: 2.0), imageSize: dimensions.aspectFilled(imageSize), boundingSize: imageSize, intrinsicInsets: UIEdgeInsets()))
                        applyImageLayout()
                        
                        if let updateImageSignal = updateImageSignal {
                            strongSelf.contentImageNode.setSignal(updateImageSignal)
                            if currentContentImageMedia == nil {
                                strongSelf.contentImageNode.isHidden = false
                                contentImageNodeAppeared = true
                            }
                        }
                    } else {
                        if currentContentImageMedia != nil {
                            strongSelf.contentImageNode.removeFromSupernode()
                            strongSelf.contentImageNode.setSignal(.single({ _ in nil }))
                            strongSelf.contentImageNode.isHidden = true
                        }
                    }
                    
                    if case .groupReference = item.content {
                        strongSelf.layer.sublayerTransform = CATransform3DMakeTranslation(0.0, layout.contentSize.height - itemHeight, 0.0)
                    }
                    
                    if let _ = updatedTheme {
                        strongSelf.separatorNode.backgroundColor = item.presentationData.theme.chatList.itemSeparatorColor
                        strongSelf.highlightedBackgroundNode.backgroundColor = item.presentationData.theme.chatList.itemHighlightedBackgroundColor
                    }
                    
                    let revealOffset = strongSelf.revealOffset
                    
                    let transition: ContainedViewLayoutTransition
                    if animated {
                        transition = ContainedViewLayoutTransition.animated(duration: 0.4, curve: .spring)
                    } else {
                        transition = .immediate
                    }
                    
                    var crossfadeContent = false
                    if let selectableControlSizeAndApply = selectableControlSizeAndApply {
                        let selectableControlSize = CGSize(width: selectableControlSizeAndApply.0, height: layout.contentSize.height)
                        let selectableControlFrame = CGRect(origin: CGPoint(x: params.leftInset + revealOffset, y: layoutOffset), size: selectableControlSize)
                        if strongSelf.selectableControlNode == nil {
                            crossfadeContent = true
                            let selectableControlNode = selectableControlSizeAndApply.1(selectableControlSize, false)
                            strongSelf.selectableControlNode = selectableControlNode
                            strongSelf.addSubnode(selectableControlNode)
                            selectableControlNode.frame = selectableControlFrame
                            transition.animatePosition(node: selectableControlNode, from: CGPoint(x: -selectableControlFrame.size.width / 2.0, y: layoutOffset + selectableControlFrame.midY))
                            selectableControlNode.alpha = 0.0
                            transition.updateAlpha(node: selectableControlNode, alpha: 1.0)
                        } else if let selectableControlNode = strongSelf.selectableControlNode {
                            transition.updateFrame(node: selectableControlNode, frame: selectableControlFrame)
                            let _ = selectableControlSizeAndApply.1(selectableControlSize, transition.isAnimated)
                        }
                    } else if let selectableControlNode = strongSelf.selectableControlNode {
                        crossfadeContent = true
                        var selectableControlFrame = selectableControlNode.frame
                        selectableControlFrame.origin.x = -selectableControlFrame.size.width
                        strongSelf.selectableControlNode = nil
                        transition.updateAlpha(node: selectableControlNode, alpha: 0.0)
                        transition.updateFrame(node: selectableControlNode, frame: selectableControlFrame, completion: { [weak selectableControlNode] _ in
                            selectableControlNode?.removeFromSupernode()
                        })
                    }
                    
                    var animateBadges = animateContent
                    if let reorderControlSizeAndApply = reorderControlSizeAndApply {
                        let reorderControlFrame = CGRect(origin: CGPoint(x: params.width + revealOffset - params.rightInset - reorderControlSizeAndApply.0.width, y: layoutOffset), size: reorderControlSizeAndApply.0)
                        if strongSelf.reorderControlNode == nil {
                            let reorderControlNode = reorderControlSizeAndApply.1(false)
                            strongSelf.reorderControlNode = reorderControlNode
                            strongSelf.addSubnode(reorderControlNode)
                            reorderControlNode.frame = reorderControlFrame
                            reorderControlNode.alpha = 0.0
                            transition.updateAlpha(node: reorderControlNode, alpha: 1.0)
                            
                            transition.updateAlpha(node: strongSelf.dateNode, alpha: 0.0)
                            transition.updateAlpha(node: strongSelf.badgeNode, alpha: 0.0)
                            transition.updateAlpha(node: strongSelf.mentionBadgeNode, alpha: 0.0)
                            transition.updateAlpha(node: strongSelf.pinnedIconNode, alpha: 0.0)
                            transition.updateAlpha(node: strongSelf.statusNode, alpha: 0.0)
                        } else if let reorderControlNode = strongSelf.reorderControlNode {
                            let _ = reorderControlSizeAndApply.1(false)
                            transition.updateFrame(node: reorderControlNode, frame: reorderControlFrame)
                        }
                    } else if let reorderControlNode = strongSelf.reorderControlNode {
                        animateBadges = false
                        strongSelf.reorderControlNode = nil
                        transition.updateAlpha(node: reorderControlNode, alpha: 0.0, completion: { [weak reorderControlNode] _ in
                            reorderControlNode?.removeFromSupernode()
                        })
                        transition.updateAlpha(node: strongSelf.dateNode, alpha: 1.0)
                        transition.updateAlpha(node: strongSelf.badgeNode, alpha: 1.0)
                        transition.updateAlpha(node: strongSelf.mentionBadgeNode, alpha: 1.0)
                        transition.updateAlpha(node: strongSelf.pinnedIconNode, alpha: 1.0)
                        transition.updateAlpha(node: strongSelf.statusNode, alpha: 1.0)
                    }
                    
                    let avatarFrame = CGRect(origin: CGPoint(x: leftInset - 78.0 + editingOffset + 10.0 + revealOffset, y: layoutOffset + 7.0), size: CGSize(width: 60.0, height: 60.0))
                    transition.updateFrame(node: strongSelf.avatarNode, frame: avatarFrame)
                    
                    let onlineFrame = CGRect(origin: CGPoint(x: avatarFrame.maxX - onlineLayout.width - 2.0, y: avatarFrame.maxY - onlineLayout.height - 2.0), size: onlineLayout)
                    transition.updateFrame(node: strongSelf.onlineNode, frame: onlineFrame)
                    
                    let onlineIcon: UIImage?
                    if strongSelf.reallyHighlighted {
                        onlineIcon = PresentationResourcesChatList.recentStatusOnlineIcon(item.presentationData.theme, state: .highlighted)
                    } else if item.index.pinningIndex != nil {
                        onlineIcon = PresentationResourcesChatList.recentStatusOnlineIcon(item.presentationData.theme, state: .pinned)
                    } else {
                        onlineIcon = PresentationResourcesChatList.recentStatusOnlineIcon(item.presentationData.theme, state: .regular)
                    }
                    strongSelf.onlineNode.setImage(onlineIcon)
                    
                    let _ = dateApply()
                    let _ = textApply()
                    let _ = authorApply()
                    let _ = titleApply()
                    let _ = badgeApply(animateBadges, !isMuted)
                    let _ = mentionBadgeApply(animateBadges, true)
                    let _ = onlineApply(animateContent)
                    
                    let contentRect = rawContentRect.offsetBy(dx: editingOffset + leftInset + revealOffset, dy: 0.0)
                    
                    transition.updateFrame(node: strongSelf.dateNode, frame: CGRect(origin: CGPoint(x: contentRect.origin.x + contentRect.size.width - dateLayout.size.width, y: contentRect.origin.y + 2.0), size: dateLayout.size))
                    
                    let statusSize = CGSize(width: 24.0, height: 24.0)
                    strongSelf.statusNode.frame = CGRect(origin: CGPoint(x: contentRect.origin.x + contentRect.size.width - dateLayout.size.width - statusSize.width, y: contentRect.origin.y + 2.0 - UIScreenPixel + floor((dateLayout.size.height - statusSize.height) / 2.0)), size: statusSize)
                    let _ = strongSelf.statusNode.transitionToState(statusState, animated: animateContent)
                    
                    if let _ = currentBadgeBackgroundImage {
                        let badgeFrame = CGRect(x: contentRect.maxX - badgeLayout.width, y: contentRect.maxY - badgeLayout.height - 2.0, width: badgeLayout.width, height: badgeLayout.height)
                        
                        transition.updateFrame(node: strongSelf.badgeNode, frame: badgeFrame)
                    }
                    
                    if currentMentionBadgeImage != nil || currentBadgeBackgroundImage != nil {
                        let mentionBadgeOffset: CGFloat
                        if badgeLayout.width.isZero {
                            mentionBadgeOffset = contentRect.maxX - mentionBadgeLayout.width
                        } else {
                            mentionBadgeOffset = contentRect.maxX - badgeLayout.width - 6.0 - mentionBadgeLayout.width
                        }
                        
                        let badgeFrame = CGRect(x: mentionBadgeOffset, y: contentRect.maxY - mentionBadgeLayout.height - 2.0, width: mentionBadgeLayout.width, height: mentionBadgeLayout.height)
                        
                        transition.updateFrame(node: strongSelf.mentionBadgeNode, frame: badgeFrame)
                    }
                    
                    if let currentPinnedIconImage = currentPinnedIconImage {
                        strongSelf.pinnedIconNode.image = currentPinnedIconImage
                        strongSelf.pinnedIconNode.isHidden = false
                        
                        let pinnedIconSize = currentPinnedIconImage.size
                        let pinnedIconFrame = CGRect(x: contentRect.maxX - pinnedIconSize.width, y: contentRect.maxY - pinnedIconSize.height - 2.0, width: pinnedIconSize.width, height: pinnedIconSize.height)
                        
                        strongSelf.pinnedIconNode.frame = pinnedIconFrame
                    } else {
                        strongSelf.pinnedIconNode.image = nil
                        strongSelf.pinnedIconNode.isHidden = true
                    }
                    
                    var titleOffset: CGFloat = 0.0
                    if let currentSecretIconImage = currentSecretIconImage {
                        let iconNode: ASImageNode
                        if let current = strongSelf.secretIconNode {
                            iconNode = current
                        } else {
                            iconNode = ASImageNode()
                            iconNode.isLayerBacked = true
                            iconNode.displaysAsynchronously = false
                            iconNode.displayWithoutProcessing = true
                            strongSelf.addSubnode(iconNode)
                            strongSelf.secretIconNode = iconNode
                        }
                        iconNode.image = currentSecretIconImage
                        transition.updateFrame(node: iconNode, frame: CGRect(origin: CGPoint(x: contentRect.origin.x, y: contentRect.origin.y + 4.0), size: currentSecretIconImage.size))
                        titleOffset += currentSecretIconImage.size.width + 3.0
                    } else if let secretIconNode = strongSelf.secretIconNode {
                        strongSelf.secretIconNode = nil
                        secretIconNode.removeFromSupernode()
                    }
                    
                    var nextTitleIconOrigin: CGFloat = contentRect.origin.x + titleLayout.size.width + 3.0 + titleOffset
                    
                    if let currentCredibilityIconImage = currentCredibilityIconImage {
                        let iconNode: ASImageNode
                        if let current = strongSelf.credibilityIconNode {
                            iconNode = current
                        } else {
                            iconNode = ASImageNode()
                            iconNode.isLayerBacked = true
                            iconNode.displaysAsynchronously = false
                            iconNode.displayWithoutProcessing = true
                            strongSelf.addSubnode(iconNode)
                            strongSelf.credibilityIconNode = iconNode
                        }
                        iconNode.image = currentCredibilityIconImage
                        transition.updateFrame(node: iconNode, frame: CGRect(origin: CGPoint(x: nextTitleIconOrigin, y: contentRect.origin.y + credibilityIconOffset), size: currentCredibilityIconImage.size))
                        nextTitleIconOrigin += currentCredibilityIconImage.size.width + 5.0
                    } else if let credibilityIconNode = strongSelf.credibilityIconNode {
                        strongSelf.credibilityIconNode = nil
                        credibilityIconNode.removeFromSupernode()
                    }
                    
                    if let currentMutedIconImage = currentMutedIconImage {
                        strongSelf.mutedIconNode.image = currentMutedIconImage
                        strongSelf.mutedIconNode.isHidden = false
<<<<<<< HEAD
                        transition.updateFrame(node: strongSelf.mutedIconNode, frame: CGRect(origin: CGPoint(x: nextTitleIconOrigin - 4.0, y: contentRect.origin.y - 2.0), size: currentMutedIconImage.size))
                        nextTitleIconOrigin += currentMutedIconImage.size.width + 1.0
=======
                        transition.updateFrame(node: strongSelf.mutedIconNode, frame: CGRect(origin: CGPoint(x: nextTitleIconOrigin - 6.0, y: contentRect.origin.y - 1.0), size: currentMutedIconImage.size))
                        nextTitleIconOrigin += currentMutedIconImage.size.width + 3.0
>>>>>>> 7b4e5a14
                    } else {
                        strongSelf.mutedIconNode.image = nil
                        strongSelf.mutedIconNode.isHidden = true
                    }
                    
                    let contentDelta = CGPoint(x: contentRect.origin.x - (strongSelf.titleNode.frame.minX - titleOffset), y: contentRect.origin.y - (strongSelf.titleNode.frame.minY - UIScreenPixel))
                    strongSelf.titleNode.frame = CGRect(origin: CGPoint(x: contentRect.origin.x + titleOffset, y: contentRect.origin.y + UIScreenPixel), size: titleLayout.size)
                    let authorNodeFrame = CGRect(origin: CGPoint(x: contentRect.origin.x, y: contentRect.minY + titleLayout.size.height), size: authorLayout.size)
                    strongSelf.authorNode.frame = authorNodeFrame
                    let textNodeFrame = CGRect(origin: CGPoint(x: contentRect.origin.x, y: contentRect.minY + titleLayout.size.height - 1.0 + UIScreenPixel + (authorLayout.size.height.isZero ? 0.0 : (authorLayout.size.height - 3.0))), size: textLayout.size)
                    strongSelf.textNode.frame = textNodeFrame
                    let contentImageFrame = CGRect(origin: textNodeFrame.origin.offsetBy(dx: 1.0, dy: 0.0), size: contentImageSize)
                    if contentImageNodeAppeared {
                        strongSelf.contentImageNode.frame = contentImageFrame
                    } else {
                        transition.updateFrame(node: strongSelf.contentImageNode, frame: contentImageFrame)
                    }
                    
                    var animateInputActivitiesFrame = false
                    if let inputActivities = inputActivities, !inputActivities.isEmpty {
                        if strongSelf.inputActivitiesNode.supernode == nil {
                            strongSelf.addSubnode(strongSelf.inputActivitiesNode)
                        } else {
                            animateInputActivitiesFrame = true
                        }
                        
                        if strongSelf.inputActivitiesNode.alpha.isZero {
                            strongSelf.inputActivitiesNode.alpha = 1.0
                            strongSelf.textNode.alpha = 0.0
                            strongSelf.authorNode.alpha = 0.0
                            
                            if animated || animateContent {
                                strongSelf.inputActivitiesNode.layer.animateAlpha(from: 0.0, to: 1.0, duration: 0.15)
                                strongSelf.textNode.layer.animateAlpha(from: 1.0, to: 0.0, duration: 0.15)
                                strongSelf.authorNode.layer.animateAlpha(from: 1.0, to: 0.0, duration: 0.15)
                            }
                        }
                    } else {
                        if !strongSelf.inputActivitiesNode.alpha.isZero {
                            strongSelf.inputActivitiesNode.alpha = 0.0
                            strongSelf.textNode.alpha = 1.0
                            strongSelf.authorNode.alpha = 1.0
                            if animated || animateContent {
                                strongSelf.inputActivitiesNode.layer.animateAlpha(from: 1.0, to: 0.0, duration: 0.15, completion: { value in
                                    if let strongSelf = self, value {
                                        strongSelf.inputActivitiesNode.removeFromSupernode()
                                    }
                                })
                                strongSelf.textNode.layer.animateAlpha(from: 0.0, to: 1.0, duration: 0.15)
                                strongSelf.authorNode.layer.animateAlpha(from: 0.0, to: 1.0, duration: 0.15)
                            } else {
                                strongSelf.inputActivitiesNode.removeFromSupernode()
                            }
                        }
                    }
                    if let inputActivitiesSize = inputActivitiesSize {
                        let inputActivitiesFrame = CGRect(origin: CGPoint(x: authorNodeFrame.minX + 1.0, y: authorNodeFrame.minY + UIScreenPixel), size: inputActivitiesSize)
                        if animateInputActivitiesFrame {
                            transition.updateFrame(node: strongSelf.inputActivitiesNode, frame: inputActivitiesFrame)
                        } else {
                            strongSelf.inputActivitiesNode.frame = inputActivitiesFrame
                        }
                    }
                    inputActivitiesApply?()
                    
                    if !contentDelta.x.isZero || !contentDelta.y.isZero {
                        let titlePosition = strongSelf.titleNode.position
                        transition.animatePosition(node: strongSelf.titleNode, from: CGPoint(x: titlePosition.x - contentDelta.x, y: titlePosition.y - contentDelta.y))
                        
                        transition.animatePositionAdditive(node: strongSelf.textNode, offset: CGPoint(x: -contentDelta.x, y: -contentDelta.y))
                        
                        let authorPosition = strongSelf.authorNode.position
                        transition.animatePosition(node: strongSelf.authorNode, from: CGPoint(x: authorPosition.x - contentDelta.x, y: authorPosition.y - contentDelta.y))
                    }
                    
                    if crossfadeContent {
                        strongSelf.authorNode.recursivelyEnsureDisplaySynchronously(true)
                        strongSelf.titleNode.recursivelyEnsureDisplaySynchronously(true)
                        strongSelf.textNode.recursivelyEnsureDisplaySynchronously(true)
                    }
                    
                    let separatorInset: CGFloat
                    if case let .groupReference(groupReference) = item.content, groupReference.hiddenByDefault {
                        separatorInset = 0.0
                    } else if (!nextIsPinned && item.index.pinningIndex != nil) || last {
                            separatorInset = 0.0
                    } else {
                        separatorInset = editingOffset + leftInset + rawContentRect.origin.x
                    }
                    
                    transition.updateFrame(node: strongSelf.separatorNode, frame: CGRect(origin: CGPoint(x: separatorInset, y: layoutOffset + itemHeight - separatorHeight), size: CGSize(width: params.width - separatorInset, height: separatorHeight)))
                    
                    transition.updateFrame(node: strongSelf.backgroundNode, frame: CGRect(origin: CGPoint(x: 0.0, y: 0.0), size: CGSize(width: layout.contentSize.width, height: itemHeight)))
                    let backgroundColor: UIColor
                    if item.selected {
                        backgroundColor = theme.itemSelectedBackgroundColor
                    } else if item.index.pinningIndex != nil {
                        if case let .groupReference(groupReference) = item.content, groupReference.hiddenByDefault {
                            backgroundColor = theme.itemBackgroundColor
                        } else {
                            backgroundColor = theme.pinnedItemBackgroundColor
                        }
                    } else {
                        backgroundColor = theme.itemBackgroundColor
                    }
                    if animated {
                        transition.updateBackgroundColor(node: strongSelf.backgroundNode, color: backgroundColor)
                    } else {
                        strongSelf.backgroundNode.backgroundColor = backgroundColor
                    }
                    let topNegativeInset: CGFloat = 0.0
                    strongSelf.highlightedBackgroundNode.frame = CGRect(origin: CGPoint(x: 0.0, y: layoutOffset - separatorHeight - topNegativeInset), size: CGSize(width: layout.contentSize.width, height: layout.contentSize.height + separatorHeight + topNegativeInset))
                    
                    if let peerPresence = peerPresence as? TelegramUserPresence {
                        strongSelf.peerPresenceManager?.reset(presence: peerPresence)
                    }
                    
                    strongSelf.updateLayout(size: layout.contentSize, leftInset: params.leftInset, rightInset: params.rightInset)
                    
                    if item.editing {
                        strongSelf.setRevealOptions((left: [], right: []))
                    } else {
                        strongSelf.setRevealOptions((left: peerLeftRevealOptions, right: peerRevealOptions))
                    }
                    strongSelf.setRevealOptionsOpened(item.hasActiveRevealControls, animated: true)
                    
                    strongSelf.view.accessibilityLabel = strongSelf.accessibilityLabel
                    strongSelf.view.accessibilityValue = strongSelf.accessibilityValue
                    
                    if !customActions.isEmpty {
                        strongSelf.view.accessibilityCustomActions = customActions.map({ action -> UIAccessibilityCustomAction in
                            return ChatListItemAccessibilityCustomAction(name: action.name, target: strongSelf, selector: #selector(strongSelf.performLocalAccessibilityCustomAction(_:)), key: action.key)
                        })
                    } else {
                        strongSelf.view.accessibilityCustomActions = nil
                    }
                }
            })
        }
    }
    
    override func animateInsertion(_ currentTimestamp: Double, duration: Double, short: Bool) {
        self.layer.animateAlpha(from: 0.0, to: 1.0, duration: 0.25)
    }
    
    override func animateRemoved(_ currentTimestamp: Double, duration: Double) {
        self.clipsToBounds = true
        if self.skipFadeout {
            self.skipFadeout = false
        } else {
            self.layer.animateAlpha(from: 1.0, to: 0.0, duration: 0.2, removeOnCompletion: false)
        }
    }
    
    override public func header() -> ListViewItemHeader? {
        if let item = self.layoutParams?.0 {
            return item.header
        } else {
            return nil
        }
    }
    
    override func updateRevealOffset(offset: CGFloat, transition: ContainedViewLayoutTransition) {
        super.updateRevealOffset(offset: offset, transition: transition)
        
        if let _ = self.item, let params = self.layoutParams?.5, let countersSize = self.layoutParams?.6 {
            let editingOffset: CGFloat
            if let selectableControlNode = self.selectableControlNode {
                editingOffset = selectableControlNode.bounds.size.width
                var selectableControlFrame = selectableControlNode.frame
                selectableControlFrame.origin.x = params.leftInset + offset
                transition.updateFrame(node: selectableControlNode, frame: selectableControlFrame)
            } else {
                editingOffset = 0.0
            }
            
            let layoutOffset: CGFloat = 0.0
            
            if let reorderControlNode = self.reorderControlNode {
                var reorderControlFrame = reorderControlNode.frame
                reorderControlFrame.origin.x = params.width - params.rightInset - reorderControlFrame.size.width + offset
                transition.updateFrame(node: reorderControlNode, frame: reorderControlFrame)
            }
            
            let leftInset: CGFloat = params.leftInset + 78.0
            
            let rawContentRect = CGRect(origin: CGPoint(x: 2.0, y: layoutOffset + 8.0), size: CGSize(width: params.width - leftInset - params.rightInset - 10.0 - 1.0 - editingOffset, height: itemHeight - 12.0 - 9.0))
            
            let contentRect = rawContentRect.offsetBy(dx: editingOffset + leftInset + offset, dy: 0.0)
            
            var avatarFrame = self.avatarNode.frame
            avatarFrame.origin.x = leftInset - 78.0 + editingOffset + 10.0 + offset
            transition.updateFrame(node: self.avatarNode, frame: avatarFrame)
            
            var onlineFrame = self.onlineNode.frame
            onlineFrame.origin.x = avatarFrame.maxX - onlineFrame.width - 2.0
            transition.updateFrame(node: self.onlineNode, frame: onlineFrame)
            
            var titleOffset: CGFloat = 0.0
            if let secretIconNode = self.secretIconNode, let image = secretIconNode.image {
                transition.updateFrame(node: secretIconNode, frame: CGRect(origin: CGPoint(x: contentRect.minX, y: secretIconNode.frame.minY), size: image.size))
                titleOffset += image.size.width + 3.0
            }
            
            let titleFrame = self.titleNode.frame
            transition.updateFrame(node: self.titleNode, frame: CGRect(origin: CGPoint(x: contentRect.origin.x + titleOffset, y: titleFrame.origin.y), size: titleFrame.size))
            
            let authorFrame = self.authorNode.frame
            transition.updateFrame(node: self.authorNode, frame: CGRect(origin: CGPoint(x: contentRect.origin.x, y: authorFrame.origin.y), size: authorFrame.size))
            
            transition.updateFrame(node: self.inputActivitiesNode, frame: CGRect(origin: CGPoint(x: contentRect.origin.x, y: self.inputActivitiesNode.frame.minY), size: self.inputActivitiesNode.bounds.size))
            
            var textFrame = self.textNode.frame
            let textDeltaX = textFrame.origin.x - contentRect.origin.x
            transition.animatePositionAdditive(node: self.textNode, offset: CGPoint(x: textDeltaX, y: 0.0))
            textFrame.origin.x = contentRect.origin.x
            transition.updateFrame(node: textNode, frame: textFrame)
            
            var contentImageFrame = self.contentImageNode.frame
            contentImageFrame.origin = textFrame.origin.offsetBy(dx: 1.0, dy: 0.0)
            transition.updateFrame(node: self.contentImageNode, frame: contentImageFrame)
            
            let dateFrame = self.dateNode.frame
            transition.updateFrame(node: self.dateNode, frame: CGRect(origin: CGPoint(x: contentRect.origin.x + contentRect.size.width - dateFrame.size.width, y: dateFrame.minY), size: dateFrame.size))
            
            let statusFrame = self.statusNode.frame
            transition.updateFrame(node: self.statusNode, frame: CGRect(origin: CGPoint(x: contentRect.origin.x + contentRect.size.width - dateFrame.size.width - statusFrame.size.width, y: statusFrame.minY), size: statusFrame.size))
            
            var nextTitleIconOrigin: CGFloat = contentRect.origin.x + titleFrame.size.width + 3.0 + titleOffset
            
            if let credibilityIconNode = self.credibilityIconNode {
                transition.updateFrame(node: credibilityIconNode, frame: CGRect(origin: CGPoint(x: nextTitleIconOrigin, y: credibilityIconNode.frame.origin.y), size: credibilityIconNode.bounds.size))
                nextTitleIconOrigin += credibilityIconNode.bounds.size.width + 5.0
            }
            
            let mutedIconFrame = self.mutedIconNode.frame
            transition.updateFrame(node: self.mutedIconNode, frame: CGRect(origin: CGPoint(x: nextTitleIconOrigin - 6.0, y: contentRect.origin.y - 1.0), size: mutedIconFrame.size))
            nextTitleIconOrigin += mutedIconFrame.size.width + 3.0
            
            let badgeFrame = self.badgeNode.frame
            let updatedBadgeFrame = CGRect(origin: CGPoint(x: contentRect.maxX - badgeFrame.size.width, y: contentRect.maxY - badgeFrame.size.height - 2.0), size: badgeFrame.size)
            transition.updateFrame(node: self.badgeNode, frame: updatedBadgeFrame)
            
            var mentionBadgeFrame = self.mentionBadgeNode.frame
            if updatedBadgeFrame.width.isZero {
                mentionBadgeFrame.origin.x = updatedBadgeFrame.minX - mentionBadgeFrame.width
            } else {
                mentionBadgeFrame.origin.x = updatedBadgeFrame.minX - 6.0 - mentionBadgeFrame.width
            }
            transition.updateFrame(node: self.mentionBadgeNode, frame: mentionBadgeFrame)
            
            let pinnedIconSize = self.pinnedIconNode.bounds.size
            if pinnedIconSize != CGSize.zero {
                let badgeOffset: CGFloat
                if countersSize.isZero {
                    badgeOffset = contentRect.maxX - pinnedIconSize.width
                } else {
                    badgeOffset = contentRect.maxX - updatedBadgeFrame.size.width - 6.0 - pinnedIconSize.width
                }
                
                let badgeBackgroundWidth = pinnedIconSize.width
                let badgeBackgroundFrame = CGRect(x: badgeOffset, y: self.pinnedIconNode.frame.origin.y, width: badgeBackgroundWidth, height: pinnedIconSize.height)
                transition.updateFrame(node: self.pinnedIconNode, frame: badgeBackgroundFrame)
            }
        }
    }
    
    override func touchesToOtherItemsPrevented() {
        super.touchesToOtherItemsPrevented()
        if let item = self.item {
            item.interaction.setPeerIdWithRevealedOptions(nil, nil)
        }
    }
    
    override func revealOptionsInteractivelyOpened() {
        if let item = self.item {
            item.interaction.setPeerIdWithRevealedOptions(item.index.messageIndex.id.peerId, nil)
        }
    }
    
    override func revealOptionsInteractivelyClosed() {
        if let item = self.item {
            item.interaction.setPeerIdWithRevealedOptions(nil, item.index.messageIndex.id.peerId)
        }
    }
    
    override func revealOptionSelected(_ option: ItemListRevealOption, animated: Bool) {
        var close = true
        if let item = self.item {
            switch option.key {
                case RevealOptionKey.pin.rawValue:
                    switch item.content {
                        case .peer:
                            let itemId: PinnedItemId = .peer(item.index.messageIndex.id.peerId)
                            item.interaction.setItemPinned(itemId, true)
                        case .groupReference:
                            break
                    }
                case RevealOptionKey.unpin.rawValue:
                    switch item.content {
                        case .peer:
                            let itemId: PinnedItemId = .peer(item.index.messageIndex.id.peerId)
                            item.interaction.setItemPinned(itemId, false)
                        case .groupReference:
                            break
                    }
                case RevealOptionKey.mute.rawValue:
                    item.interaction.setPeerMuted(item.index.messageIndex.id.peerId, true)
                    close = false
                case RevealOptionKey.unmute.rawValue:
                    item.interaction.setPeerMuted(item.index.messageIndex.id.peerId, false)
                    close = false
                case RevealOptionKey.delete.rawValue:
                    item.interaction.deletePeer(item.index.messageIndex.id.peerId)
                case RevealOptionKey.archive.rawValue:
                    item.interaction.updatePeerGrouping(item.index.messageIndex.id.peerId, true)
                    close = false
                    self.skipFadeout = true
                    self.animateRevealOptionsFill {
                        self.revealOptionsInteractivelyClosed()
                    }
                case RevealOptionKey.unarchive.rawValue:
                    item.interaction.updatePeerGrouping(item.index.messageIndex.id.peerId, false)
                    close = false
                    self.skipFadeout = true
                    self.animateRevealOptionsFill {
                        self.revealOptionsInteractivelyClosed()
                    }
                case RevealOptionKey.toggleMarkedUnread.rawValue:
                    item.interaction.togglePeerMarkedUnread(item.index.messageIndex.id.peerId, animated)
                    close = false
                case RevealOptionKey.hide.rawValue:
                    item.interaction.toggleArchivedFolderHiddenByDefault()
                    close = false
                    self.skipFadeout = true
                     self.animateRevealOptionsFill {
                        self.revealOptionsInteractivelyClosed()
                    }
                case RevealOptionKey.unhide.rawValue:
                    item.interaction.toggleArchivedFolderHiddenByDefault()
                    close = false
                default:
                    break
            }
        }
        if close {
            self.setRevealOptionsOpened(false, animated: true)
            self.revealOptionsInteractivelyClosed()
        }
    }
    
    override func isReorderable(at point: CGPoint) -> Bool {
        if let reorderControlNode = self.reorderControlNode, reorderControlNode.frame.contains(point) {
            return true
        }
        return false
    }
    
    func flashHighlight() {
        if self.highlightedBackgroundNode.supernode == nil {
            self.insertSubnode(self.highlightedBackgroundNode, aboveSubnode: self.separatorNode)
            self.highlightedBackgroundNode.alpha = 0.0
        }
        self.highlightedBackgroundNode.layer.removeAllAnimations()
        self.highlightedBackgroundNode.layer.animate(from: 1.0 as NSNumber, to: 0.0 as NSNumber, keyPath: "opacity", timingFunction: CAMediaTimingFunctionName.easeOut.rawValue, duration: 0.3, delay: 0.7, completion: { [weak self] _ in
            self?.updateIsHighlighted(transition: .immediate)
        })
    }
    
    func playArchiveAnimation() {
        guard let item = self.item, case .groupReference = item.content else {
            return
        }
        self.avatarNode.playArchiveAnimation()
    }
    
    override func animateFrameTransition(_ progress: CGFloat, _ currentValue: CGFloat) {
        super.animateFrameTransition(progress, currentValue)
        
        if let item = self.item {
            if case .groupReference = item.content {
                self.layer.sublayerTransform = CATransform3DMakeTranslation(0.0, currentValue - itemHeight, 0.0)
            } else {
                var separatorFrame = self.separatorNode.frame
                separatorFrame.origin.y = currentValue - UIScreenPixel
                self.separatorNode.frame = separatorFrame
            }
        }
    }
    
    @objc private func performLocalAccessibilityCustomAction(_ action: UIAccessibilityCustomAction) {
        if let action = action as? ChatListItemAccessibilityCustomAction {
            self.revealOptionSelected(ItemListRevealOption(key: action.key, title: "", icon: .none, color: .black, textColor: .white), animated: false)
        }
    }
}<|MERGE_RESOLUTION|>--- conflicted
+++ resolved
@@ -1329,13 +1329,9 @@
                     if let currentMutedIconImage = currentMutedIconImage {
                         strongSelf.mutedIconNode.image = currentMutedIconImage
                         strongSelf.mutedIconNode.isHidden = false
-<<<<<<< HEAD
+
                         transition.updateFrame(node: strongSelf.mutedIconNode, frame: CGRect(origin: CGPoint(x: nextTitleIconOrigin - 4.0, y: contentRect.origin.y - 2.0), size: currentMutedIconImage.size))
                         nextTitleIconOrigin += currentMutedIconImage.size.width + 1.0
-=======
-                        transition.updateFrame(node: strongSelf.mutedIconNode, frame: CGRect(origin: CGPoint(x: nextTitleIconOrigin - 6.0, y: contentRect.origin.y - 1.0), size: currentMutedIconImage.size))
-                        nextTitleIconOrigin += currentMutedIconImage.size.width + 3.0
->>>>>>> 7b4e5a14
                     } else {
                         strongSelf.mutedIconNode.image = nil
                         strongSelf.mutedIconNode.isHidden = true
