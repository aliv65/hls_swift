--- conflicted
+++ resolved
@@ -1151,8 +1151,6 @@
         return;
     }
     
-<<<<<<< HEAD
-=======
     NSString *endpointId = dict[@"endpoint"];
     if (![endpointId isKindOfClass:[NSString class]]) {
         return;
@@ -1160,7 +1158,6 @@
     
     participant.endpointId = [endpointId UTF8String];
     
->>>>>>> f2614011
     NSArray *ssrcGroups = dict[@"ssrc-groups"];
     if ([ssrcGroups isKindOfClass:[NSArray class]]) {
         for (NSDictionary *group in ssrcGroups) {
