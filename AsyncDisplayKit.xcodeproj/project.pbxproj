--- conflicted
+++ resolved
@@ -959,12 +959,7 @@
 			isa = PBXGroup;
 			children = (
 				CC57EAF91E394EA40034C595 /* Info.plist */,
-<<<<<<< HEAD
-				058D0A42195D058D00B7D73C /* Base */,
-				044285011BAA3CC700D16268 /* AsyncDisplayKit.modulemap */,
-=======
 				044285011BAA3CC700D16268 /* module.modulemap */,
->>>>>>> a08d9dc7
 			);
 			name = "Supporting Files";
 			sourceTree = "<group>";
@@ -2167,11 +2162,7 @@
 				INFOPLIST_FILE = "$(SRCROOT)/Source/Info.plist";
 				INSTALL_PATH = "$(LOCAL_LIBRARY_DIR)/Frameworks";
 				LD_RUNPATH_SEARCH_PATHS = "$(inherited) @executable_path/Frameworks @loader_path/Frameworks";
-<<<<<<< HEAD
-				MODULEMAP_FILE = AsyncDisplayKit/AsyncDisplayKit.modulemap;
-=======
 				MODULEMAP_FILE = Source/module.modulemap;
->>>>>>> a08d9dc7
 				MTL_ENABLE_DEBUG_INFO = YES;
 				OTHER_CFLAGS = "-DMINIMAL_ASDK=1";
 				PRODUCT_BUNDLE_IDENTIFIER = "com.facebook.$(PRODUCT_NAME:rfc1034identifier)";
@@ -2204,11 +2195,7 @@
 				INFOPLIST_FILE = "$(SRCROOT)/Source/Info.plist";
 				INSTALL_PATH = "$(LOCAL_LIBRARY_DIR)/Frameworks";
 				LD_RUNPATH_SEARCH_PATHS = "$(inherited) @executable_path/Frameworks @loader_path/Frameworks";
-<<<<<<< HEAD
-				MODULEMAP_FILE = AsyncDisplayKit/AsyncDisplayKit.modulemap;
-=======
 				MODULEMAP_FILE = Source/module.modulemap;
->>>>>>> a08d9dc7
 				MTL_ENABLE_DEBUG_INFO = NO;
 				OTHER_CFLAGS = "-DMINIMAL_ASDK=1";
 				PRODUCT_BUNDLE_IDENTIFIER = "com.facebook.$(PRODUCT_NAME:rfc1034identifier)";
@@ -2323,11 +2310,7 @@
 				INFOPLIST_FILE = "$(SRCROOT)/Source/Info.plist";
 				INSTALL_PATH = "$(LOCAL_LIBRARY_DIR)/Frameworks";
 				LD_RUNPATH_SEARCH_PATHS = "$(inherited) @executable_path/Frameworks @loader_path/Frameworks";
-<<<<<<< HEAD
-				MODULEMAP_FILE = AsyncDisplayKit/AsyncDisplayKit.modulemap;
-=======
 				MODULEMAP_FILE = Source/module.modulemap;
->>>>>>> a08d9dc7
 				MTL_ENABLE_DEBUG_INFO = NO;
 				OTHER_CFLAGS = "-DMINIMAL_ASDK=1";
 				PRODUCT_BUNDLE_IDENTIFIER = "com.facebook.$(PRODUCT_NAME:rfc1034identifier)";
