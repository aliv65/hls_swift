--- conflicted
+++ resolved
@@ -3956,9 +3956,7 @@
 "CallFeedback.Send" = "Send";
 "CallFeedback.Success" = "Thanks for\nyour feedback";
 
-<<<<<<< HEAD
 "Settings.AddAccount" = "Add Account";
-=======
 "WebSearch.SearchNoResults" = "No Results";
 "WebSearch.SearchNoResultsDescription" = "There were no results for \"%@\".\nTry a new search.";
 
@@ -3968,5 +3966,4 @@
 
 "Wallpaper.ResetWallpapers" = "Reset Chat Backgrounds";
 "Wallpaper.ResetWallpapersInfo" = "Remove all uploaded chat backgrounds and restore pre-installed backgrounds for all themes.";
-"Wallpaper.ResetWallpapersConfirmation" = "Reset Chat Backgrounds";
->>>>>>> edd4a9d5
+"Wallpaper.ResetWallpapersConfirmation" = "Reset Chat Backgrounds";