--- conflicted
+++ resolved
@@ -6995,7 +6995,6 @@
 "AuthSessions.View.TerminateSession" = "Terminate Session";
 "AuthSessions.View.Logout" = "Log Out";
 
-<<<<<<< HEAD
 "MessageCalendar.Title" = "Calendar";
 "MessageCalendar.DaysSelectedTitle_1" = "1 day selected";
 "MessageCalendar.DaysSelectedTitle_any" = "%@ days selected";
@@ -7025,12 +7024,11 @@
 "SharedMedia.ShowCalendar" = "Show Calendar";
 "SharedMedia.ShowPhotos" = "Show Photos";
 "SharedMedia.ShowVideos" = "Show Videos";
-=======
+
 "Settings.ChatThemes" = "Chat Themes";
 
 "Themes.Title" = "Chat Themes";
 "Themes.SelectTheme" = "Select Theme";
 "Themes.BuildOwn" = "Build Your Own Theme";
 "Themes.EditCurrentTheme" = "Edit Current Theme";
-"Themes.CreateNewTheme" = "Create a New Theme";
->>>>>>> 7ac58069
+"Themes.CreateNewTheme" = "Create a New Theme";