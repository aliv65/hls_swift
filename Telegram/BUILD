load("@bazel_skylib//rules:common_settings.bzl",
    "bool_flag",
)

load("@build_bazel_rules_apple//apple:ios.bzl",
    "ios_application",
    "ios_extension",
    "ios_framework",
    "ios_unit_test",
    "ios_ui_test",
)

load("@build_bazel_rules_apple//apple:resources.bzl",
    "swift_intent_library",
)

load("@build_bazel_rules_apple//apple:watchos.bzl",
    "watchos_application",
    "watchos_extension",
)

load("@build_bazel_rules_swift//swift:swift.bzl",
    "swift_library",
)

load("//build-system/bazel-utils:plist_fragment.bzl",
    "plist_fragment",
)

load(
    "@build_configuration//:variables.bzl",
    "telegram_bundle_id",
    "telegram_aps_environment",
    "telegram_team_id",
    "telegram_enable_icloud",
    "telegram_enable_siri",
    "telegram_enable_watch",
)

load("@build_bazel_rules_apple//apple:resources.bzl",
    "swift_intent_library",
)

config_setting(
    name = "debug",
    values = {
        "compilation_mode": "dbg",
    },
)

bool_flag(
    name = "disableExtensions",
    build_setting_default = False,
    visibility = ["//visibility:public"],
)

bool_flag(
    name = "disableProvisioningProfiles",
    build_setting_default = False,
    visibility = ["//visibility:public"],
)

config_setting(
    name = "disableExtensionsSetting",
    flag_values = {
        ":disableExtensions": "True",
    },
)

config_setting(
    name = "disableProvisioningProfilesSetting",
    flag_values = {
        ":disableProvisioningProfiles": "True",
    },
)

genrule(
    name = "empty",
    outs = ["empty.swift"],
    cmd = "touch $(OUTS)",
)

genrule(
    name = "GeneratedPresentationStrings",
    srcs = [
        "//build-system:GenerateStrings/GenerateStrings.py",
        "Telegram-iOS/en.lproj/Localizable.strings",
    ],
    cmd = '''
        python3 $(location //build-system:GenerateStrings/GenerateStrings.py) \\
            --source=$(location Telegram-iOS/en.lproj/Localizable.strings) \\
            --outImplementation=$(location GeneratedPresentationStrings/Sources/PresentationStrings.m) \\
            --outHeader=$(location GeneratedPresentationStrings/PublicHeaders/PresentationStrings/PresentationStrings.h) \\
            --outData=$(location GeneratedPresentationStrings/Resources/PresentationStrings.data) \\
    ''',
    outs = [
        "GeneratedPresentationStrings/PublicHeaders/PresentationStrings/PresentationStrings.h",
        "GeneratedPresentationStrings/Sources/PresentationStrings.m",
        "GeneratedPresentationStrings/Resources/PresentationStrings.data",
    ],
)

empty_languages = [
    "ar",
    "be",
    "ca",
    "de",
    "es",
    "fa",
    "fr",
    "id",
    "it",
    "ko",
    "ms",
    "nl",
    "pl",
    "pt",
    "ru",
    "tr",
    "uk",
    "uz",
]

[
    genrule(
        name = "Localizable_{}.strings".format(language),
        outs = ["{}.lproj/Localizable.strings".format(language)],
        cmd = "touch $(OUTS)",
    ) for language in empty_languages
]

objc_library(
    name = "PresentationStrings",
    enable_modules = True,
    module_name = "PresentationStrings",
    srcs = [
        "GeneratedPresentationStrings/Sources/PresentationStrings.m",
    ],
    hdrs = [
        "GeneratedPresentationStrings/PublicHeaders/PresentationStrings/PresentationStrings.h",
    ],
    includes = [
        "GeneratedPresentationStrings/PublicHeaders",
    ],
    sdk_frameworks = [
        "Foundation",
    ],
    deps = [
        "//submodules/NumberPluralizationForm:NumberPluralizationForm",
        "//submodules/AppBundle:AppBundle",
    ],
    visibility = [
        "//visibility:public",
    ],
)

swift_library(
    name = "_LocalDebugOptions",
    srcs = [":empty"],
    copts = [
        "-Xfrontend",
        "-serialize-debugging-options",
    ],
    deps = [
        "//submodules/AsyncDisplayKit:AsyncDisplayKit",
        "//submodules/AppBundle:AppBundle",
        "//submodules/ObjCRuntimeUtils:ObjCRuntimeUtils",
        "//submodules/UIKitRuntimeUtils:UIKitRuntimeUtils",
        "//submodules/Crc32:Crc32",
        "//submodules/MurMurHash32:MurMurHash32",
        "//submodules/StringTransliteration:StringTransliteration",
        "//submodules/sqlcipher:sqlcipher",
        "//submodules/NumberPluralizationForm:NumberPluralizationForm",
        "//submodules/EncryptionProvider:EncryptionProvider",
        "//submodules/MtProtoKit:MtProtoKit",
    ],
    module_name = "_LocalDebugOptions",
    tags = ["no-remote"],
    visibility = ["//visibility:public"],
)

debug_deps = select({
    ":debug": [":_LocalDebugOptions"],
    "//conditions:default": [],
})

strip_framework = select({
    ":debug": None,
    "//conditions:default": ":StripFramework",
})

filegroup(
    name = "AppResources",
    srcs = glob([
        "Telegram-iOS/Resources/**/*",
    ], exclude = ["Telegram-iOS/Resources/**/.*"]),
)

filegroup(
    name = "AppStringResources",
    srcs = [
        "Telegram-iOS/en.lproj/Localizable.strings",
    ] + [
        "{}.lproj/Localizable.strings".format(language) for language in empty_languages
    ],
)

filegroup(
    name = "WatchAppStringResources",
    srcs = glob([
        "Telegram-iOS/*.lproj/Localizable.strings",
    ], exclude = ["Telegram-iOS/*.lproj/**/.*"]),
)

filegroup(
    name = "AppIntentVocabularyResources",
    srcs = glob([
        "Telegram-iOS/*.lproj/AppIntentVocabulary.plist",
    ], exclude = ["Telegram-iOS/*.lproj/**/.*"]),
)

filegroup(
    name = "InfoPlistStringResources",
    srcs = glob([
        "Telegram-iOS/*.lproj/InfoPlist.strings",
    ], exclude = ["Telegram-iOS/*.lproj/**/.*"]),
)

filegroup(
    name = "Icons",
    srcs = glob([
        "Telegram-iOS/Icons.xcassets/**/*",
    ], exclude = ["Telegram-iOS/Icons.xcassets/**/.*"]),
)

filegroup(
    name = "AppIcons",
    srcs = glob([
        "Telegram-iOS/AppIcons.xcassets/**/*",
    ], exclude = ["Telegram-iOS/AppIcons.xcassets/**/.*"]),
)

filegroup(
    name = "DefaultAppIcon",
    srcs = glob([
        "Telegram-iOS/DefaultAppIcon.xcassets/**/*",
    ], exclude = ["Telegram-iOS/DefaultAppIcon.xcassets/**/.*"]),
)

filegroup(
    name = "BlackAppIcon",
    srcs = glob([
        "Telegram-iOS/BlackIcon.xcassets/**/*",
    ], exclude = ["Telegram-iOS/BlackIcon.xcassets/**/.*"]),
)

filegroup(
    name = "DefaultIcon",
    srcs = glob([
        "Telegram-iOS/AppIcons.xcassets/BlueIcon.appiconset/*.png",
    ]),
)

filegroup(
    name = "AdditionalIcons",
    srcs = glob([
        "Telegram-iOS/*.png",
    ]),
)

alternate_icon_folders = [
    "BlackIcon",
    "BlackClassicIcon",
    "BlackFilledIcon",
    "BlueIcon",
    "BlueClassicIcon",
    "BlueFilledIcon",
    "WhiteFilledIcon",
    "New1",
    "New2",
]

[
    filegroup(
        name = "{}".format(name),
        srcs = glob([
            "Telegram-iOS/{}.alticon/*.png".format(name),
        ]),
    ) for name in alternate_icon_folders
]

filegroup(
    name = "LaunchScreen",
    srcs = glob([
        "Telegram-iOS/Base.lproj/LaunchScreen.xib",
    ]),
)

objc_library(
    name = "Main",
    srcs = [
        "Telegram-iOS/main.m"
    ],
)

swift_library(
    name = "Lib",
    srcs = glob([
        "Telegram-iOS/Application.swift",
    ]),
    data = [
        ":AppResources",
        ":AppIntentVocabularyResources",
        ":InfoPlistStringResources",
        "//submodules/LegacyComponents:LegacyComponentsResources",
        "//submodules/LegacyComponents:LegacyComponentsAssets",
        "//submodules/OverlayStatusController:OverlayStatusControllerResources",
        "//submodules/PasswordSetupUI:PasswordSetupUIResources",
        "//submodules/PasswordSetupUI:PasswordSetupUIAssets",
        "//submodules/TelegramUI:TelegramUIResources",
        "//submodules/TelegramUI:TelegramUIAssets",
        ":GeneratedPresentationStrings/Resources/PresentationStrings.data",
    ],
    deps = [
        "//submodules/TelegramUI:TelegramUI",
        "//third-party/boringssl:crypto",
    ],
)

plist_fragment(
    name = "BuildNumberInfoPlist",
    extension = "plist",
    template =
    """
    <key>CFBundleVersion</key>
    <string>{buildNumber}</string>
    """
)

plist_fragment(
    name = "UrlTypesInfoPlist",
    extension = "plist",
    template =
    """
    <key>CFBundleURLTypes</key>
    <array>
        <dict>
            <key>CFBundleTypeRole</key>
            <string>Viewer</string>
            <key>CFBundleURLName</key>
            <string>{telegram_bundle_id}</string>
            <key>CFBundleURLSchemes</key>
            <array>
                <string>telegram</string>
            </array>
        </dict>
        <dict>
            <key>CFBundleTypeRole</key>
            <string>Viewer</string>
            <key>CFBundleURLName</key>
            <string>{telegram_bundle_id}.compatibility</string>
            <key>CFBundleURLSchemes</key>
            <array>
                <string>tg</string>
            </array>
        </dict>
    </array>
    """.format(
        telegram_bundle_id = telegram_bundle_id,
    )
)

official_apple_pay_merchants = [
    "merchant.ph.telegra.Telegraph",
    "merchant.sberbank.ph.telegra.Telegraph",
    "merchant.sberbank.test.ph.telegra.Telegraph",
    "merchant.privatbank.test.telergramios",
    "merchant.privatbank.prod.telergram",
    "merchant.paymaster.test.telegramios",
    #"merchant.paymaster.prod.telegramios",
    "merchant.smartglocal.prod.telegramios",
    "merchant.smartglocal.test.telegramios",
    "merchant.yoomoney.test.telegramios",
<<<<<<< HEAD
    #"merchant.org.telegram.Best2pay.test",
    #"merchant.psbank.test.telegramios",
=======
    "merchant.yoomoney.prod.telegramios",
    "merchant.org.telegram.Best2pay.test",
>>>>>>> c3317600
]

official_bundle_ids = [
    "ph.telegra.Telegraph",
    "org.telegram.Telegram-iOS",
]

apple_pay_merchants = official_apple_pay_merchants if telegram_bundle_id == "ph.telegra.Telegraph" else []

apple_pay_merchants_fragment = "" if apple_pay_merchants == [] else """
<key>com.apple.developer.in-app-payments</key>
<array>
""" + "\n".join([
"    <string>{merchant_id}</string>".format(merchant_id=merchant_id) for merchant_id in apple_pay_merchants
]) + "\n" + """
</array>
"""

official_unrestricted_voip_fragment = """
<key>com.apple.developer.pushkit.unrestricted-voip</key>
<true/>
"""
unrestricted_voip_fragment = official_unrestricted_voip_fragment if telegram_bundle_id in official_bundle_ids else ""

official_carplay_fragment = """
<key>com.apple.developer.carplay-messaging</key>
<true/>
"""
carplay_fragment = official_carplay_fragment if telegram_bundle_id in official_bundle_ids else ""

icloud_fragment = "" if not telegram_enable_icloud else """
<key>com.apple.developer.icloud-services</key>
<array>
    <string>CloudKit</string>
    <string>CloudDocuments</string>
</array>
<key>com.apple.developer.icloud-container-identifiers</key>
<array>
    <string>iCloud.{telegram_bundle_id}</string>
</array>
<key>com.apple.developer.icloud-container-environment</key>
<string>{telegram_icloud_environment}</string>
""".format(
    telegram_bundle_id=telegram_bundle_id,
    telegram_icloud_environment="Production" if telegram_aps_environment == "production" else "Development"
)

associated_domains_fragment = "" if telegram_bundle_id not in official_bundle_ids else """
<key>com.apple.developer.associated-domains</key>
<array>
    <string>applinks:telegram.me</string>
    <string>applinks:t.me</string>
</array>
"""

siri_fragment = "" if not telegram_enable_siri else """
<key>com.apple.developer.siri</key>
<true/>
"""

aps_fragment = "" if telegram_aps_environment == "" else """
<key>aps-environment</key>
<string>{telegram_aps_environment}</string>
""".format(telegram_aps_environment=telegram_aps_environment)

app_groups_fragment = """
    <key>com.apple.security.application-groups</key>
    <array>
        <string>group.{telegram_bundle_id}</string>
    </array>
    <key>application-identifier</key>
    <string>{telegram_team_id}.{telegram_bundle_id}</string>
""".format(
    telegram_team_id=telegram_team_id,
    telegram_bundle_id=telegram_bundle_id
)

communication_notifications_fragment = """
<key>com.apple.developer.usernotifications.communication</key>
<true/>
"""

plist_fragment(
    name = "TelegramEntitlements",
    extension = "entitlements",
    template = "".join([
        aps_fragment,
        app_groups_fragment,
        siri_fragment,
        associated_domains_fragment,
        icloud_fragment,
        apple_pay_merchants_fragment,
        unrestricted_voip_fragment,
        carplay_fragment,
        communication_notifications_fragment,
    ])
)

filegroup(
    name = "TelegramWatchExtensionResources",
    srcs = glob([
        "Watch/Extension/Resources/**/*",
    ], exclude = ["Watch/Extension/Resources/**/.*"]),
)

filegroup(
    name = "TelegramWatchAppResources",
    srcs = glob([
        "Watch/Extension/Resources/**/*.png",
    ], exclude = ["Watch/Extension/Resources/**/.*"]),
)

filegroup(
    name = "TelegramWatchAppAssets",
    srcs = glob([
        "Watch/App/Assets.xcassets/**/*",
    ], exclude = ["Watch/App/Assets.xcassets/**/.*"]),
)

filegroup(
    name = "TelegramWatchAppInterface",
    srcs = glob([
        "Watch/App/Base.lproj/Interface.storyboard",
    ]),
)

objc_library(
    name = "TelegramWatchLib",
    srcs = glob([
        "Watch/Extension/**/*.m",
        "Watch/SSignalKit/**/*.m",
        "Watch/Bridge/**/*.m",
        "Watch/WatchCommonWatch/**/*.m",
        "Watch/Extension/**/*.h",
        "Watch/SSignalKit/**/*.h",
        "Watch/Bridge/**/*.h",
        "Watch/WatchCommonWatch/**/*.h",
    ]),
    copts = [
        "-DTARGET_OS_WATCH=1",
        "-ITelegram/Watch",
        "-ITelegram/Watch/Extension",
        "-ITelegram/Watch/Bridge",
    ],
    sdk_frameworks = [
        "WatchKit",
        "WatchConnectivity",
        "ClockKit",
        "UserNotifications",
        "CoreLocation",
        "CoreGraphics",
    ],
)

plist_fragment(
    name = "VersionInfoPlist",
    extension = "plist",
    template =
    """
    <key>CFBundleShortVersionString</key>
    <string>{telegramVersion}</string>
    """
)

plist_fragment(
    name = "AppNameInfoPlist",
    extension = "plist",
    template =
    """
    <key>CFBundleDisplayName</key>
    <string>Telegram</string>
    """
)

plist_fragment(
    name = "WatchExtensionNSExtensionInfoPlist",
    extension = "plist",
    template =
    """
    <key>NSExtension</key>
    <dict>
        <key>NSExtensionAttributes</key>
        <dict>
            <key>WKAppBundleIdentifier</key>
            <string>{telegram_bundle_id}.watchkitapp</string>
        </dict>
        <key>NSExtensionPointIdentifier</key>
        <string>com.apple.watchkit</string>
    </dict>
    """.format(
        telegram_bundle_id = telegram_bundle_id,
    )
)

plist_fragment(
    name = "WatchAppCompanionInfoPlist",
    extension = "plist",
    template =
    """
    <key>WKCompanionAppBundleIdentifier</key>
    <string>{telegram_bundle_id}</string>
    """.format(
        telegram_bundle_id = telegram_bundle_id,
    )
)

plist_fragment(
    name = "WatchExtensionInfoPlist",
    extension = "plist",
    template =
    """
    <key>CFBundleDevelopmentRegion</key>
    <string>en</string>
    <key>CFBundleExecutable</key>
    <string>$(EXECUTABLE_NAME)</string>
    <key>CFBundleIdentifier</key>
    <string>{telegram_bundle_id}.watchkitapp.watchkitextension</string>
    <key>CFBundleName</key>
    <string>Telegram</string>
    <key>CFBundlePackageType</key>
    <string>XPC!</string>
    <key>WKExtensionDelegateClassName</key>
    <string>TGExtensionDelegate</string>
    """.format(
        telegram_bundle_id = telegram_bundle_id,
    )
)

plist_fragment(
    name = "WatchAppInfoPlist",
    extension = "plist",
    template =
    """
    <key>CFBundleDevelopmentRegion</key>
    <string>en</string>
    <key>CFBundleIdentifier</key>
    <string>{telegram_bundle_id}.watchkitapp</string>
    <key>CFBundleName</key>
    <string>Telegram</string>
    <key>UISupportedInterfaceOrientations</key>
    <array>
        <string>UIInterfaceOrientationPortrait</string>
        <string>UIInterfaceOrientationPortraitUpsideDown</string>
    </array>
    <key>WKWatchKitApp</key>
    <true/>
    <key>CFBundlePackageType</key>
    <string>APPL</string>
    """.format(
        telegram_bundle_id = telegram_bundle_id,
    )
)

watchos_extension(
    name = "TelegramWatchExtension",
    bundle_id = "{telegram_bundle_id}.watchkitapp.watchkitextension".format(
        telegram_bundle_id = telegram_bundle_id,
    ),
    bundle_name = "TelegramWatchExtension",
    infoplists = [
        ":WatchExtensionInfoPlist",
        ":VersionInfoPlist",
        ":BuildNumberInfoPlist",
        ":AppNameInfoPlist",
        ":WatchExtensionNSExtensionInfoPlist",
    ],
    minimum_os_version = "5.0",
    provisioning_profile = select({
        ":disableProvisioningProfilesSetting": None,
        "//conditions:default": "@build_configuration//provisioning:WatchExtension.mobileprovision",
    }),
    resources = [
        ":TelegramWatchExtensionResources",
    ],
    strings = [
        ":WatchAppStringResources",
    ],
    deps = [
        ":TelegramWatchLib",
    ],
)

watchos_application(
    name = "TelegramWatchApp",
    bundle_id = "{telegram_bundle_id}.watchkitapp".format(
        telegram_bundle_id = telegram_bundle_id,
    ),
    bundle_name = "TelegramWatch",
    extension = ":TelegramWatchExtension",
    infoplists = [
        ":WatchAppInfoPlist",
        ":VersionInfoPlist",
        "BuildNumberInfoPlist",
        ":AppNameInfoPlist",
        ":WatchAppCompanionInfoPlist",
    ],
    minimum_os_version = "5.0",
    provisioning_profile = select({
        ":disableProvisioningProfilesSetting": None,
        "//conditions:default": "@build_configuration//provisioning:WatchApp.mobileprovision",
    }),
    resources = [
        ":TelegramWatchAppResources",
        ":TelegramWatchAppAssets",
    ],
    storyboards = [
        ":TelegramWatchAppInterface",
    ],
    strings = [
    ],
)

plist_fragment(
    name = "MtProtoKitInfoPlist",
    extension = "plist",
    template =
    """
    <key>CFBundleIdentifier</key>
    <string>{telegram_bundle_id}.MtProtoKit</string>
    <key>CFBundleDevelopmentRegion</key>
    <string>en</string>
    <key>CFBundleName</key>
    <string>MtProtoKit</string>
    <key>CFBundlePackageType</key>
    <string>FMWK</string>
    """.format(
        telegram_bundle_id = telegram_bundle_id,
    )
)

ios_framework(
    name = "MtProtoKitFramework",
    bundle_id = "{telegram_bundle_id}.MtProtoKit".format(
        telegram_bundle_id = telegram_bundle_id,
    ),
    families = [
        "iphone",
        "ipad",
    ],
    infoplists = [
        ":MtProtoKitInfoPlist",
        ":BuildNumberInfoPlist",
        ":VersionInfoPlist",
    ],
    minimum_os_version = "9.0",
    extension_safe = True,
    ipa_post_processor = strip_framework,
    deps = [
        "//submodules/MtProtoKit:MtProtoKit",
    ],
)

plist_fragment(
    name = "SwiftSignalKitInfoPlist",
    extension = "plist",
    template =
    """
    <key>CFBundleIdentifier</key>
    <string>{telegram_bundle_id}.SwiftSignalKit</string>
    <key>CFBundleDevelopmentRegion</key>
    <string>en</string>
    <key>CFBundleName</key>
    <string>SwiftSignalKit</string>
    <key>CFBundlePackageType</key>
    <string>FMWK</string>
    """.format(
        telegram_bundle_id = telegram_bundle_id,
    )
)

ios_framework(
    name = "SwiftSignalKitFramework",
    bundle_id = "{telegram_bundle_id}.SwiftSignalKit".format(
        telegram_bundle_id = telegram_bundle_id,
    ),
    families = [
        "iphone",
        "ipad",
    ],
    infoplists = [
        ":SwiftSignalKitInfoPlist",
        ":BuildNumberInfoPlist",
        ":VersionInfoPlist",
    ],
    minimum_os_version = "9.0",
    extension_safe = True,
    ipa_post_processor = strip_framework,
    deps = [
        "//submodules/SSignalKit/SwiftSignalKit:SwiftSignalKit",
    ],
)

plist_fragment(
    name = "PostboxInfoPlist",
    extension = "plist",
    template =
    """
    <key>CFBundleIdentifier</key>
    <string>{telegram_bundle_id}.Postbox</string>
    <key>CFBundleDevelopmentRegion</key>
    <string>en</string>
    <key>CFBundleName</key>
    <string>Postbox</string>
    <key>CFBundlePackageType</key>
    <string>FMWK</string>
    """.format(
        telegram_bundle_id = telegram_bundle_id,
    )
)

ios_framework(
    name = "PostboxFramework",
    bundle_id = "{telegram_bundle_id}.Postbox".format(
        telegram_bundle_id = telegram_bundle_id,
    ),
    families = [
        "iphone",
        "ipad",
    ],
    infoplists = [
        ":PostboxInfoPlist",
        ":BuildNumberInfoPlist",
        ":VersionInfoPlist",
    ],
    frameworks = [
        ":SwiftSignalKitFramework",
    ],
    minimum_os_version = "9.0",
    extension_safe = True,
    ipa_post_processor = strip_framework,
    deps = [
        "//submodules/Postbox:Postbox",
    ],
)

plist_fragment(
    name = "TelegramApiInfoPlist",
    extension = "plist",
    template =
    """
    <key>CFBundleIdentifier</key>
    <string>{telegram_bundle_id}.TelegramApi</string>
    <key>CFBundleDevelopmentRegion</key>
    <string>en</string>
    <key>CFBundleName</key>
    <string>TelegramApi</string>
    <key>CFBundlePackageType</key>
    <string>FMWK</string>
    """.format(
        telegram_bundle_id = telegram_bundle_id,
    )
)

ios_framework(
    name = "TelegramApiFramework",
    bundle_id = "{telegram_bundle_id}.TelegramApi".format(
        telegram_bundle_id = telegram_bundle_id,
    ),
    families = [
        "iphone",
        "ipad",
    ],
    infoplists = [
        ":TelegramApiInfoPlist",
        ":BuildNumberInfoPlist",
        ":VersionInfoPlist",
    ],
    minimum_os_version = "9.0",
    extension_safe = True,
    ipa_post_processor = strip_framework,
    deps = [
        "//submodules/TelegramApi:TelegramApi",
    ],
)

plist_fragment(
    name = "TelegramCoreInfoPlist",
    extension = "plist",
    template =
    """
    <key>CFBundleIdentifier</key>
    <string>{telegram_bundle_id}.TelegramCore</string>
    <key>CFBundleDevelopmentRegion</key>
    <string>en</string>
    <key>CFBundleName</key>
    <string>TelegramCore</string>
    <key>CFBundlePackageType</key>
    <string>FMWK</string>
    """.format(
        telegram_bundle_id = telegram_bundle_id,
    )
)

ios_framework(
    name = "TelegramCoreFramework",
    bundle_id = "{telegram_bundle_id}.TelegramCore".format(
        telegram_bundle_id = telegram_bundle_id,
    ),
    families = [
        "iphone",
        "ipad",
    ],
    infoplists = [
        ":TelegramCoreInfoPlist",
        ":BuildNumberInfoPlist",
        ":VersionInfoPlist",
    ],
    frameworks = [
        ":MtProtoKitFramework",
        ":SwiftSignalKitFramework",
        ":PostboxFramework",
    ],
    minimum_os_version = "9.0",
    extension_safe = True,
    ipa_post_processor = strip_framework,
    deps = [
        "//submodules/TelegramCore:TelegramCore",
    ],
)

plist_fragment(
    name = "AsyncDisplayKitInfoPlist",
    extension = "plist",
    template =
    """
    <key>CFBundleIdentifier</key>
    <string>{telegram_bundle_id}.AsyncDisplayKit</string>
    <key>CFBundleDevelopmentRegion</key>
    <string>en</string>
    <key>CFBundleName</key>
    <string>AsyncDisplayKit</string>
    <key>CFBundlePackageType</key>
    <string>FMWK</string>
    """.format(
        telegram_bundle_id = telegram_bundle_id,
    )
)

ios_framework(
    name = "AsyncDisplayKitFramework",
    bundle_id = "{telegram_bundle_id}.AsyncDisplayKit".format(
        telegram_bundle_id = telegram_bundle_id,
    ),
    families = [
        "iphone",
        "ipad",
    ],
    infoplists = [
        ":AsyncDisplayKitInfoPlist",
        ":BuildNumberInfoPlist",
        ":VersionInfoPlist",
    ],
    minimum_os_version = "9.0",
    extension_safe = True,
    ipa_post_processor = strip_framework,
    deps = [
        "//submodules/AsyncDisplayKit:AsyncDisplayKit",
    ],
)

plist_fragment(
    name = "DisplayInfoPlist",
    extension = "plist",
    template =
    """
    <key>CFBundleIdentifier</key>
    <string>{telegram_bundle_id}.Display</string>
    <key>CFBundleDevelopmentRegion</key>
    <string>en</string>
    <key>CFBundleName</key>
    <string>Display</string>
    <key>CFBundlePackageType</key>
    <string>FMWK</string>
    """.format(
        telegram_bundle_id = telegram_bundle_id,
    )
)

genrule(
    name = "StripFramework",
    cmd_bash =
"""
    echo 'for f in $$1/*.framework; do binary_name=`echo $$(basename $$f) | sed -e "s/\\\\.framework//"`; strip -ST $$f/$$binary_name; done;' > $(location StripFramework.sh)
    echo '' >> $(location StripFramework.sh)
""",
    outs = [
        "StripFramework.sh",
    ],
    executable = True,
    visibility = [
        "//visibility:public",
    ]
)

genrule(
    name = "GenerateAddAlternateIcons",
    srcs = [
        "Telegram-iOS/AddAlternateIcons.sh",
    ],
    cmd_bash =
"""
    cat $(location Telegram-iOS/AddAlternateIcons.sh) >> $(location AddAlternateIcons.sh)
""",
    outs = [
        "AddAlternateIcons.sh",
    ],
    executable = True,
    visibility = [
        "//visibility:public",
    ]
)

sh_binary(
    name = "AddAlternateIcons",
    data = [
        "Telegram-iOS/AlternateIcons.plist",
        "Telegram-iOS/AlternateIcons-iPad.plist",
    ],
    srcs = [":GenerateAddAlternateIcons"],
)

ios_framework(
    name = "DisplayFramework",
    bundle_id = "{telegram_bundle_id}.Display".format(
        telegram_bundle_id = telegram_bundle_id,
    ),
    families = [
        "iphone",
        "ipad",
    ],
    infoplists = [
        ":DisplayInfoPlist",
        ":BuildNumberInfoPlist",
        ":VersionInfoPlist",
    ],
    frameworks = [
        ":SwiftSignalKitFramework",
        ":AsyncDisplayKitFramework",
    ],
    minimum_os_version = "9.0",
    extension_safe = True,
    ipa_post_processor = strip_framework,
    deps = [
        "//submodules/Display:Display",
    ],
)

plist_fragment(
    name = "TelegramUIInfoPlist",
    extension = "plist",
    template =
    """
    <key>CFBundleIdentifier</key>
    <string>{telegram_bundle_id}.TelegramUI</string>
    <key>CFBundleDevelopmentRegion</key>
    <string>en</string>
    <key>CFBundleName</key>
    <string>TelegramUI</string>
    <key>CFBundlePackageType</key>
    <string>FMWK</string>
    """.format(
        telegram_bundle_id = telegram_bundle_id,
    )
)

ios_framework(
    name = "TelegramUIFramework",
    bundle_id = "{telegram_bundle_id}.TelegramUI".format(
        telegram_bundle_id = telegram_bundle_id,
    ),
    families = [
        "iphone",
        "ipad",
    ],
    infoplists = [
        ":TelegramUIInfoPlist",
        ":BuildNumberInfoPlist",
        ":VersionInfoPlist",
    ],
    frameworks = [
        ":MtProtoKitFramework",
        ":SwiftSignalKitFramework",
        ":PostboxFramework",
        ":TelegramCoreFramework",
        ":AsyncDisplayKitFramework",
        ":DisplayFramework",
    ],
    minimum_os_version = "9.0",
    extension_safe = True,
    ipa_post_processor = strip_framework,
    deps = [
        "//submodules/TelegramUI:TelegramUI",
    ] + debug_deps,
)

plist_fragment(
    name = "ShareInfoPlist",
    extension = "plist",
    template = 
    """
    <key>CFBundleDevelopmentRegion</key>
    <string>en</string>
    <key>CFBundleIdentifier</key>
    <string>{telegram_bundle_id}.Share</string>
    <key>CFBundleName</key>
    <string>Telegram</string>
    <key>CFBundlePackageType</key>
    <string>XPC!</string>
    <key>NSExtension</key>
    <dict>
        <key>NSExtensionAttributes</key>
        <dict>
            <key>IntentsSupported</key>
            <array>
                <string>INSendMessageIntent</string>
            </array>
            <key>NSExtensionActivationRule</key>
            <string>SUBQUERY (
    extensionItems,
    $extensionItem,
    SUBQUERY (
        $extensionItem.attachments,
        $attachment,
        ANY $attachment.registeredTypeIdentifiers UTI-CONFORMS-TO "public.file-url" ||
        ANY $attachment.registeredTypeIdentifiers UTI-CONFORMS-TO "public.movie" ||
        ANY $attachment.registeredTypeIdentifiers UTI-CONFORMS-TO "public.image" ||
        ANY $attachment.registeredTypeIdentifiers UTI-CONFORMS-TO "public.url" ||
        ANY $attachment.registeredTypeIdentifiers UTI-CONFORMS-TO "public.text" ||
        ANY $attachment.registeredTypeIdentifiers UTI-CONFORMS-TO "public.audio" ||
        ANY $attachment.registeredTypeIdentifiers UTI-CONFORMS-TO "public.data" ||
        ANY $attachment.registeredTypeIdentifiers UTI-CONFORMS-TO "public.vcard" ||
        ANY $attachment.registeredTypeIdentifiers UTI-CONFORMS-TO "com.apple.pkpass"
    ).@count == $extensionItem.attachments.@count
).@count &gt; 0</string>
        </dict>
        <key>NSExtensionPointIdentifier</key>
        <string>com.apple.share-services</string>
        <key>NSExtensionPrincipalClass</key>
        <string>ShareRootController</string>
    </dict>
    """.format(
        telegram_bundle_id = telegram_bundle_id,
    )
)

swift_library(
    name = "ShareExtensionLib",
    module_name = "ShareExtensionLib",
    srcs = glob([
        "Share/**/*.swift",
    ]),
    copts = [
        "-warnings-as-errors",
    ],
    deps = [
        "//submodules/TelegramUI:TelegramUI"
    ],
)

ios_extension(
    name = "ShareExtension",
    bundle_id = "{telegram_bundle_id}.Share".format(
        telegram_bundle_id = telegram_bundle_id,
    ),
    families = [
        "iphone",
        "ipad",
    ],
    infoplists = [
        ":ShareInfoPlist",
        ":VersionInfoPlist",
        ":BuildNumberInfoPlist",
        ":AppNameInfoPlist",
    ],
    minimum_os_version = "9.0",
    provisioning_profile = select({
        ":disableProvisioningProfilesSetting": None,
        "//conditions:default": "@build_configuration//provisioning:Share.mobileprovision",
    }),
    deps = [":ShareExtensionLib"],
    frameworks = [
        ":TelegramUIFramework"
    ],
)

plist_fragment(
    name = "NotificationContentInfoPlist",
    extension = "plist",
    template = 
    """
    <key>CFBundleDevelopmentRegion</key>
    <string>en</string>
    <key>CFBundleIdentifier</key>
    <string>{telegram_bundle_id}.NotificationContent</string>
    <key>CFBundleName</key>
    <string>Telegram</string>
    <key>CFBundlePackageType</key>
    <string>XPC!</string>
    <key>NSExtension</key>
    <dict>
        <key>NSExtensionAttributes</key>
        <dict>
            <key>UNNotificationExtensionCategory</key>
            <array>
                <string>withReplyMedia</string>
                <string>withMuteMedia</string>
            </array>
            <key>UNNotificationExtensionInitialContentSizeRatio</key>
            <real>0.0001</real>
        </dict>
        <key>NSExtensionPointIdentifier</key>
        <string>com.apple.usernotifications.content-extension</string>
        <key>NSExtensionPrincipalClass</key>
        <string>NotificationViewController</string>
    </dict>
    """.format(
        telegram_bundle_id = telegram_bundle_id,
    )
)

objc_library(
    name = "NotificationContentExtensionLink",
    srcs = [
        "NotificationContent/main.m",
    ],
    sdk_frameworks = [
        "UserNotificationsUI",
    ],
)

swift_library(
    name = "NotificationContentExtensionLib",
    module_name = "NotificationContentExtensionLib",
    srcs = glob([
        "NotificationContent/**/*.swift",
    ]),
    copts = [
        "-warnings-as-errors",
    ],
    deps = [
        "//submodules/TelegramUI:TelegramUI",
        ":NotificationContentExtensionLink",
    ],
)

genrule(
    name = "SetMinOsVersionNotificationContentExtension",
    cmd_bash =
"""
    name=NotificationContentExtension.appex
    cat $(location PatchMinOSVersion.source.sh) | sed -e "s/<<<MIN_OS_VERSION>>>/10\\.0/g" | sed -e "s/<<<NAME>>>/$$name/g" > $(location SetMinOsVersionNotificationContentExtension.sh)
""",
    srcs = [
        "PatchMinOSVersion.source.sh",
    ],
    outs = [
        "SetMinOsVersionNotificationContentExtension.sh",
    ],
    executable = True,
    visibility = [
        "//visibility:public",
    ]
)

ios_extension(
    name = "NotificationContentExtension",
    bundle_id = "{telegram_bundle_id}.NotificationContent".format(
        telegram_bundle_id = telegram_bundle_id,
    ),
    families = [
        "iphone",
        "ipad",
    ],
    infoplists = [
        ":NotificationContentInfoPlist",
        ":VersionInfoPlist",
        ":BuildNumberInfoPlist",
        ":AppNameInfoPlist",
    ],
    minimum_os_version = "9.0", # maintain the same minimum OS version across extensions
    ipa_post_processor = ":SetMinOsVersionNotificationContentExtension",
    provisioning_profile = select({
        ":disableProvisioningProfilesSetting": None,
        "//conditions:default": "@build_configuration//provisioning:NotificationContent.mobileprovision",
    }),
    deps = [":NotificationContentExtensionLib"],
    frameworks = [
        ":TelegramUIFramework"
    ],
)

plist_fragment(
    name = "WidgetInfoPlist",
    extension = "plist",
    template = 
    """
    <key>CFBundleDevelopmentRegion</key>
    <string>en</string>
    <key>CFBundleIdentifier</key>
    <string>{telegram_bundle_id}.Widget</string>
    <key>CFBundleName</key>
    <string>Telegram</string>
    <key>CFBundlePackageType</key>
    <string>XPC!</string>
    <key>NSExtension</key>
    <dict>
        <key>NSExtensionPointIdentifier</key>
        <string>com.apple.widgetkit-extension</string>
    </dict>
    <key>UIRequiredDeviceCapabilities</key>
    <array>
        <string>arm64</string>
    </array>
    """.format(
        telegram_bundle_id = telegram_bundle_id,
    )
)

filegroup(
    name = "WidgetAssets",
    srcs = glob(["WidgetKitWidget/WidgetImages.xcassets/**"]),
    visibility = ["//visibility:public"],
)

swift_library(
    name = "WidgetExtensionLib",
    module_name = "WidgetExtensionLib",
    srcs = glob([
        "WidgetKitWidget/**/*.swift",
    ]),
    copts = [
        "-warnings-as-errors",
    ],
    data = [
        ":WidgetAssets",
    ],
    deps = [
        "//submodules/BuildConfig:BuildConfig",
        "//submodules/WidgetItems:WidgetItems_iOS14",
        "//submodules/WidgetItemsUtils:WidgetItemsUtils",
        "//submodules/AppLockState:AppLockState",
        "//submodules/SSignalKit/SwiftSignalKit:SwiftSignalKit",
        "//submodules/Postbox:Postbox",
        "//submodules/TelegramCore:TelegramCore",
        "//submodules/OpenSSLEncryptionProvider:OpenSSLEncryptionProvider",
        "//Telegram:GeneratedSources",
    ],
)

genrule(
    name = "SetMinOsVersionWidgetExtension",
    cmd_bash =
"""
    name=WidgetExtension.appex
    cat $(location PatchMinOSVersion.source.sh) | sed -e "s/<<<MIN_OS_VERSION>>>/14\\.0/g" | sed -e "s/<<<NAME>>>/$$name/g" > $(location SetMinOsVersionWidgetExtension.sh)
""",
    srcs = [
        "PatchMinOSVersion.source.sh",
    ],
    outs = [
        "SetMinOsVersionWidgetExtension.sh",
    ],
    executable = True,
    visibility = [
        "//visibility:public",
    ]
)

ios_extension(
    name = "WidgetExtension",
    bundle_id = "{telegram_bundle_id}.Widget".format(
        telegram_bundle_id = telegram_bundle_id,
    ),
    families = [
        "iphone",
        "ipad",
    ],
    infoplists = [
        ":WidgetInfoPlist",
        ":VersionInfoPlist",
        ":BuildNumberInfoPlist",
        ":AppNameInfoPlist",
    ],
    minimum_os_version = "9.0", # maintain the same minimum OS version across extensions
    ipa_post_processor = ":SetMinOsVersionWidgetExtension",
    #provides_main = True,
    provisioning_profile = select({
        ":disableProvisioningProfilesSetting": None,
        "//conditions:default": "@build_configuration//provisioning:Widget.mobileprovision",
    }),
    deps = [
        ":WidgetExtensionLib",
    ],
    frameworks = [
        ":SwiftSignalKitFramework",
        ":PostboxFramework",
        ":TelegramCoreFramework",
    ],
)

plist_fragment(
    name = "IntentsInfoPlist",
    extension = "plist",
    template = 
    """
    <key>CFBundleDevelopmentRegion</key>
    <string>en</string>
    <key>CFBundleIdentifier</key>
    <string>{telegram_bundle_id}.SiriIntents</string>
    <key>CFBundleName</key>
    <string>Telegram</string>
    <key>CFBundlePackageType</key>
    <string>XPC!</string>
    <key>NSExtension</key>
    <dict>
        <key>NSExtensionAttributes</key>
        <dict>
            <key>IntentsRestrictedWhileLocked</key>
            <array/>
            <key>IntentsRestrictedWhileProtectedDataUnavailable</key>
            <array/>
            <key>IntentsSupported</key>
            <array>
                <string>INSendMessageIntent</string>
                <string>INStartAudioCallIntent</string>
                <string>INSearchForMessagesIntent</string>
                <string>INSetMessageAttributeIntent</string>
                <string>INSearchCallHistoryIntent</string>
                <string>SelectFriendsIntent</string>
                <string>SelectAvatarFriendsIntent</string>
            </array>
        </dict>
        <key>NSExtensionPointIdentifier</key>
        <string>com.apple.intents-service</string>
        <key>NSExtensionPrincipalClass</key>
        <string>IntentHandler</string>
    </dict>
    """.format(
        telegram_bundle_id = telegram_bundle_id,
    )
)

swift_intent_library(
    name = "GeneratedSources",
    src = "SiriIntents/en.lproj/Intents.intentdefinition",
    module_name = "GeneratedSources",
    visibility = ["//visibility:public"],
)

filegroup(
    name = "IntentsAssets",
    srcs = glob(["SiriIntents/IntentsImages.xcassets/**"]),
    visibility = ["//visibility:public"],
)

swift_library(
    name = "IntentsExtensionLib",
    module_name = "IntentsExtensionLib",
    srcs = glob([
        "SiriIntents/**/*.swift",
    ]),
    copts = [
        "-warnings-as-errors",
    ],
    data = glob([
        "SiriIntents/*.lproj/Intents.intentdefinition"
    ]) + [
        ":IntentsAssets"
    ],
    deps = [
        "//submodules/SSignalKit/SwiftSignalKit:SwiftSignalKit",
        "//submodules/Postbox:Postbox",
        "//submodules/TelegramApi:TelegramApi",
        "//submodules/TelegramCore:TelegramCore",
        "//submodules/BuildConfig:BuildConfig",
        "//submodules/OpenSSLEncryptionProvider:OpenSSLEncryptionProvider",
        "//submodules/AppLockState:AppLockState",
        "//Telegram:GeneratedSources",
        "//submodules/WidgetItems:WidgetItems",
    ],
)

genrule(
    name = "SetMinOsVersionIntentsExtension",
    cmd_bash =
"""
    name=IntentsExtension.appex
    cat $(location PatchMinOSVersion.source.sh) | sed -e "s/<<<MIN_OS_VERSION>>>/10\\.0/g" | sed -e "s/<<<NAME>>>/$$name/g" > $(location SetMinOsVersionIntentsExtension.sh)
""",
    srcs = [
        "PatchMinOSVersion.source.sh",
    ],
    outs = [
        "SetMinOsVersionIntentsExtension.sh",
    ],
    executable = True,
    visibility = [
        "//visibility:public",
    ]
)

ios_extension(
    name = "IntentsExtension",
    bundle_id = "{telegram_bundle_id}.SiriIntents".format(
        telegram_bundle_id = telegram_bundle_id,
    ),
    families = [
        "iphone",
        "ipad",
    ],
    infoplists = [
        ":IntentsInfoPlist",
        ":VersionInfoPlist",
        ":BuildNumberInfoPlist",
        ":AppNameInfoPlist",
    ],
    minimum_os_version = "9.0", # maintain the same minimum OS version across extensions
    ipa_post_processor = ":SetMinOsVersionIntentsExtension",
    provisioning_profile = select({
        ":disableProvisioningProfilesSetting": None,
        "//conditions:default": "@build_configuration//provisioning:Intents.mobileprovision",
    }),
    deps = [":IntentsExtensionLib"],
    frameworks = [
        ":SwiftSignalKitFramework",
        ":PostboxFramework",
        ":TelegramCoreFramework",
    ],
)

plist_fragment(
    name = "BroadcastUploadInfoPlist",
    extension = "plist",
    template = 
    """
    <key>CFBundleDevelopmentRegion</key>
    <string>en</string>
    <key>CFBundleIdentifier</key>
    <string>{telegram_bundle_id}.BroadcastUpload</string>
    <key>CFBundleName</key>
    <string>Telegram</string>
    <key>CFBundlePackageType</key>
    <string>XPC!</string>
    <key>NSExtension</key>
    <dict>
        <key>NSExtensionPointIdentifier</key>
        <string>com.apple.broadcast-services-upload</string>
        <key>NSExtensionPrincipalClass</key>
        <string>BroadcastUploadSampleHandler</string>
        <key>RPBroadcastProcessMode</key>
        <string>RPBroadcastProcessModeSampleBuffer</string>
    </dict>
    """.format(
        telegram_bundle_id = telegram_bundle_id,
    )
)

swift_library(
    name = "BroadcastUploadExtensionLib",
    module_name = "BroadcastUploadExtensionLib",
    srcs = glob([
        "BroadcastUpload/**/*.swift",
    ]),
    copts = [
        "-warnings-as-errors",
    ],
    deps = [
        "//submodules/TelegramUI:TelegramUI",
        "//submodules/TelegramVoip:TelegramVoip",
        "//submodules/SSignalKit/SwiftSignalKit:SwiftSignalKit",
        "//submodules/BuildConfig:BuildConfig",
        "//submodules/WidgetItems:WidgetItems",
        "//submodules/BroadcastUploadHelpers:BroadcastUploadHelpers",
    ],
)

genrule(
    name = "SetMinOsVersionBroadcastUploadExtension",
    cmd_bash =
"""
    name=BroadcastUploadExtension.appex
    cat $(location PatchMinOSVersion.source.sh) | sed -e "s/<<<MIN_OS_VERSION>>>/11\\.0/g" | sed -e "s/<<<NAME>>>/$$name/g" > $(location SetMinOsVersionBroadcastUploadExtension.sh)
""",
    srcs = [
        "PatchMinOSVersion.source.sh",
    ],
    outs = [
        "SetMinOsVersionBroadcastUploadExtension.sh",
    ],
    executable = True,
    visibility = [
        "//visibility:public",
    ]
)

ios_extension(
    name = "BroadcastUploadExtension",
    bundle_id = "{telegram_bundle_id}.BroadcastUpload".format(
        telegram_bundle_id = telegram_bundle_id,
    ),
    families = [
        "iphone",
        "ipad",
    ],
    infoplists = [
        ":BroadcastUploadInfoPlist",
        ":VersionInfoPlist",
        ":BuildNumberInfoPlist",
        ":AppNameInfoPlist",
    ],
    minimum_os_version = "9.0", # maintain the same minimum OS version across extensions
    ipa_post_processor = ":SetMinOsVersionBroadcastUploadExtension",
    provisioning_profile = select({
        ":disableProvisioningProfilesSetting": None,
        "//conditions:default": "@build_configuration//provisioning:BroadcastUpload.mobileprovision",
    }),
    deps = [":BroadcastUploadExtensionLib"],
    frameworks = [
        ":TelegramUIFramework",
        ":SwiftSignalKitFramework",
    ],
)

plist_fragment(
    name = "NotificationServiceInfoPlist",
    extension = "plist",
    template = 
    """
    <key>CFBundleDevelopmentRegion</key>
    <string>en</string>
    <key>CFBundleIdentifier</key>
    <string>{telegram_bundle_id}.NotificationService</string>
    <key>CFBundleName</key>
    <string>Telegram</string>
    <key>CFBundlePackageType</key>
    <string>XPC!</string>
    <key>NSExtension</key>
    <dict>
        <key>NSExtensionPointIdentifier</key>
        <string>com.apple.usernotifications.service</string>
        <key>NSExtensionPrincipalClass</key>
        <string>NotificationService</string>
        <key>NSExtensionAttributes</key>
        <dict>
            <key>IntentsSupported</key>
            <array>
                <string>INSendMessageIntent</string>
            </array>
        </dict>
    </dict>
    """.format(
        telegram_bundle_id = telegram_bundle_id,
    )
)

genrule(
    name = "SetMinOsVersionNotificationServiceExtension",
    cmd_bash =
"""
    name=NotificationServiceExtension.appex
    cat $(location PatchMinOSVersion.source.sh) | sed -e "s/<<<MIN_OS_VERSION>>>/10\\.0/g" | sed -e "s/<<<NAME>>>/$$name/g" > $(location SetMinOsVersionNotificationServiceExtension.sh)
""",
    srcs = [
        "PatchMinOSVersion.source.sh",
    ],
    outs = [
        "SetMinOsVersionNotificationServiceExtension.sh",
    ],
    executable = True,
    visibility = [
        "//visibility:public",
    ]
)

ios_extension(
    name = "NotificationServiceExtension",
    bundle_id = "{telegram_bundle_id}.NotificationService".format(
        telegram_bundle_id = telegram_bundle_id,
    ),
    families = [
        "iphone",
        "ipad",
    ],
    infoplists = [
        ":NotificationServiceInfoPlist",
        ":VersionInfoPlist",
        ":BuildNumberInfoPlist",
        ":AppNameInfoPlist",
    ],
    minimum_os_version = "9.0", # maintain the same minimum OS version across extensions
    ipa_post_processor = ":SetMinOsVersionNotificationServiceExtension",
    provisioning_profile = select({
        ":disableProvisioningProfilesSetting": None,
        "//conditions:default": "@build_configuration//provisioning:NotificationService.mobileprovision",
    }),
    deps = ["//Telegram/NotificationService:NotificationServiceExtensionLib"],
    frameworks = [
        ":MtProtoKitFramework",
        ":SwiftSignalKitFramework",
        ":PostboxFramework",
        ":TelegramCoreFramework",
    ],
)

plist_fragment(
    name = "TelegramInfoPlist",
    extension = "plist",
    template = 
    """
    <key>BGTaskSchedulerPermittedIdentifiers</key>
    <array>
        <string>{telegram_bundle_id}.refresh</string>
    </array>
    <key>CFBundleAllowMixedLocalizations</key>
    <true/>
    <key>CFBundleDevelopmentRegion</key>
    <string>en</string>
    <key>CFBundleDisplayName</key>
    <string>Telegram</string>
    <key>CFBundleIdentifier</key>
    <string>{telegram_bundle_id}</string>
    <key>CFBundleName</key>
    <string>Telegram</string>
    <key>CFBundlePackageType</key>
    <string>APPL</string>
    <key>CFBundleSignature</key>
    <string>????</string>
    <key>ITSAppUsesNonExemptEncryption</key>
    <false/>
    <key>LSApplicationQueriesSchemes</key>
    <array>
        <string>instagram</string>
        <string>comgooglemaps-x-callback</string>
        <string>foursquare</string>
        <string>here-location</string>
        <string>yandexmaps</string>
        <string>yandexnavi</string>
        <string>comgooglemaps</string>
        <string>youtube</string>
        <string>twitter</string>
        <string>vk</string>
        <string>waze</string>
        <string>googlechrome</string>
        <string>firefox</string>
        <string>touch-http</string>
        <string>yandexbrowser-open-url</string>
        <string>vimeo</string>
        <string>vine</string>
        <string>coub</string>
        <string>uber</string>
        <string>citymapper</string>
        <string>lyft</string>
        <string>opera-http</string>
        <string>firefox-focus</string>
        <string>ddgQuickLink</string>
        <string>moovit</string>
        <string>alook</string>
        <string>dgis</string>
        <string>microsoft-edge-http</string>
        <string>brave</string>
        <string>onionhttp</string>
        <string>ucbrowser</string>
        <string>dolphin</string>
        <string>instagram-stories</string>
    </array>
    <key>LSRequiresIPhoneOS</key>
    <true/>
    <key>NSAppTransportSecurity</key>
    <dict>
        <key>NSAllowsArbitraryLoads</key>
        <true/>
    </dict>
    <key>NSCameraUsageDescription</key>
    <string>We need this so that you can take and share photos and videos.</string>
    <key>NSContactsUsageDescription</key>
    <string>Telegram stores your contacts heavily encrypted in the cloud to let you connect with your friends across all your devices.</string>
    <key>NSFaceIDUsageDescription</key>
    <string>You can use Face ID to unlock the app.</string>
    <key>NSLocationAlwaysUsageDescription</key>
    <string>When you send your location to your friends, Telegram needs access to show them a map. You also need this to send locations from an Apple Watch.</string>
    <key>NSLocationWhenInUseUsageDescription</key>
    <string>When you send your location to your friends, Telegram needs access to show them a map.</string>
    <key>NSMicrophoneUsageDescription</key>
    <string>We need this so that you can record and share voice messages and videos with sound.</string>
    <key>NSMotionUsageDescription</key>
    <string>When you send your location to your friends, Telegram needs access to show them a map.</string>
    <key>NSPhotoLibraryAddUsageDescription</key>
    <string>We need this so that you can share photos and videos from your photo library.</string>
    <key>NSPhotoLibraryUsageDescription</key>
    <string>We need this so that you can share photos and videos from your photo library.</string>
    <key>NSSiriUsageDescription</key>
    <string>You can use Siri to send messages.</string>
    <key>NSUserActivityTypes</key>
    <array>
        <string>INSendMessageIntent</string>
        <string>RemindAboutChatIntent</string>
    </array>
    <key>UIAppFonts</key>
    <array>
        <string>SFCompactRounded-Semibold.otf</string>
        <string>AremacFS-Regular.otf</string>
        <string>AremacFS-Semibold.otf</string>
    </array>
    <key>UIBackgroundModes</key>
    <array>
        <string>audio</string>
        <string>fetch</string>
        <string>location</string>
        <string>remote-notification</string>
        <string>voip</string>
    </array>
    <key>UIDeviceFamily</key>
    <array>
        <integer>1</integer>
        <integer>2</integer>
    </array>
    <key>UIFileSharingEnabled</key>
    <false/>
    <key>UILaunchStoryboardName</key>
    <string>LaunchScreen</string>
    <key>UIRequiredDeviceCapabilities</key>
    <array>
        <string>armv7</string>
    </array>
    <key>UIRequiresPersistentWiFi</key>
    <true/>
    <key>UIStatusBarStyle</key>
    <string>UIStatusBarStyleDefault</string>
    <key>UISupportedInterfaceOrientations</key>
    <array>
        <string>UIInterfaceOrientationPortrait</string>
        <string>UIInterfaceOrientationLandscapeLeft</string>
        <string>UIInterfaceOrientationLandscapeRight</string>
    </array>
    <key>UISupportedInterfaceOrientations~ipad</key>
    <array>
        <string>UIInterfaceOrientationPortrait</string>
        <string>UIInterfaceOrientationPortraitUpsideDown</string>
        <string>UIInterfaceOrientationLandscapeLeft</string>
        <string>UIInterfaceOrientationLandscapeRight</string>
    </array>
    <key>UIViewControllerBasedStatusBarAppearance</key>
    <false/>
    <key>UIViewEdgeAntialiasing</key>
    <false/>
    <key>UIViewGroupOpacity</key>
    <false/>
    <key>UTImportedTypeDeclarations</key>
    <array>
        <dict>
            <key>UTTypeConformsTo</key>
            <array>
                <string>public.data</string>
            </array>
            <key>UTTypeDescription</key>
            <string>Telegram iOS Color Theme File</string>
            <key>UTTypeIconFiles</key>
            <array>
                <string>BlueIcon@3x.png</string>
            </array>
            <key>UTTypeIdentifier</key>
            <string>org.telegram.Telegram-iOS.theme</string>
            <key>UTTypeTagSpecification</key>
            <dict>
                <key>public.filename-extension</key>
                <array>
                    <string>tgios-theme</string>
                </array>
            </dict>
        </dict>
    </array>
    <key>CADisableMinimumFrameDurationOnPhone</key>
    <true/>
    """.format(
        telegram_bundle_id = telegram_bundle_id,
    )
)

ios_application(
    name = "Telegram",
    bundle_id = "{telegram_bundle_id}".format(
        telegram_bundle_id = telegram_bundle_id,
    ),
    families = ["iphone", "ipad"],
    minimum_os_version = "9.0",
    provisioning_profile = select({
        ":disableProvisioningProfilesSetting": None,
        "//conditions:default": "@build_configuration//provisioning:Telegram.mobileprovision",
    }),
    entitlements = ":TelegramEntitlements.entitlements",
    infoplists = [
        ":TelegramInfoPlist",
        ":BuildNumberInfoPlist",
        ":VersionInfoPlist",
        ":UrlTypesInfoPlist",
    ],
    alternate_icons = [
        ":{}".format(name) for name in alternate_icon_folders
    ],
    #ipa_post_processor = ":AddAlternateIcons",
    resources = [
        ":LaunchScreen",
        ":DefaultAppIcon",
        #":AdditionalIcons",
    ],
    frameworks = [
        ":MtProtoKitFramework",
        ":SwiftSignalKitFramework",
        ":PostboxFramework",
        ":TelegramCoreFramework",
        ":AsyncDisplayKitFramework",
        ":DisplayFramework",
        ":TelegramUIFramework",
    ],
    strings = [
        ":AppStringResources",
    ],
    extensions = select({
        ":disableExtensionsSetting": [],
        "//conditions:default": [
            ":ShareExtension",
            ":NotificationContentExtension",
            ":NotificationServiceExtension",
            ":IntentsExtension",
            ":WidgetExtension",
            ":BroadcastUploadExtension",
        ],
    }),
    watch_application = select({
        ":disableExtensionsSetting": None,
        "//conditions:default": ":TelegramWatchApp",
    }) if telegram_enable_watch else None,
    deps = [
        ":Main",
        ":Lib",
    ],
)

swift_library(
    name = "UITestsLib",
    module_name = "UITestsLib",
    srcs = glob(["UITests/**/*.swift"]),
    deps = [
        "//submodules/TelegramUI:TelegramUI",
    ],
)

ios_ui_test(
    name = "UITests",
    minimum_os_version = "9.0",
    deps = [":UITestsLib"],
    infoplists = [":UITestsLib/Info.plist"],
    test_host = ":Telegram",
)

# Temporary targets used to simplify webrtc build tests

ios_application(
    name = "webrtc_build_test",
    bundle_id = "{telegram_bundle_id}".format(
        telegram_bundle_id = telegram_bundle_id,
    ),
    families = ["iphone", "ipad"],
    minimum_os_version = "9.0",
    provisioning_profile = select({
        ":disableProvisioningProfilesSetting": None,
        "//conditions:default": "@build_configuration//provisioning:Telegram.mobileprovision",
    }),
    entitlements = ":TelegramEntitlements.entitlements",
    infoplists = [
        ":TelegramInfoPlist",
        ":BuildNumberInfoPlist",
        ":VersionInfoPlist",
        ":UrlTypesInfoPlist",
    ],
    deps = [
        "//third-party/webrtc:webrtc_lib",
    ],
)

ios_application(
    name = "libvpx_build_test",
    bundle_id = "{telegram_bundle_id}".format(
        telegram_bundle_id = telegram_bundle_id,
    ),
    families = ["iphone", "ipad"],
    minimum_os_version = "9.0",
    provisioning_profile = select({
        ":disableProvisioningProfilesSetting": None,
        "//conditions:default": "@build_configuration//provisioning:Telegram.mobileprovision",
    }),
    entitlements = ":TelegramEntitlements.entitlements",
    infoplists = [
        ":TelegramInfoPlist",
        ":BuildNumberInfoPlist",
        ":VersionInfoPlist",
        ":UrlTypesInfoPlist",
    ],
    deps = [
        "//third-party/libvpx:vpx",
    ],
)<|MERGE_RESOLUTION|>--- conflicted
+++ resolved
@@ -377,17 +377,12 @@
     "merchant.privatbank.test.telergramios",
     "merchant.privatbank.prod.telergram",
     "merchant.paymaster.test.telegramios",
-    #"merchant.paymaster.prod.telegramios",
     "merchant.smartglocal.prod.telegramios",
     "merchant.smartglocal.test.telegramios",
     "merchant.yoomoney.test.telegramios",
-<<<<<<< HEAD
-    #"merchant.org.telegram.Best2pay.test",
-    #"merchant.psbank.test.telegramios",
-=======
     "merchant.yoomoney.prod.telegramios",
     "merchant.org.telegram.Best2pay.test",
->>>>>>> c3317600
+    "merchant.psbank.test.telegramios",
 ]
 
 official_bundle_ids = [
