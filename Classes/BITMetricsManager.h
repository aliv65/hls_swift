#import "HockeySDKFeatureConfig.h"

#if HOCKEYSDK_FEATURE_METRICS

#import <Foundation/Foundation.h>
#import "BITHockeyBaseManager.h"

#import "HockeySDKNullability.h"
NS_ASSUME_NONNULL_BEGIN

@interface BITMetricsManager : BITHockeyBaseManager

<<<<<<< HEAD
@property (nonatomic, assign) BOOL disabled;

@end
=======
- (void)trackEventWithName:(NSString *)eventName;

@end

NS_ASSUME_NONNULL_END

#endif /* HOCKEYSDK_FEATURE_METRICS */
>>>>>>> 655edfd3
<|MERGE_RESOLUTION|>--- conflicted
+++ resolved
@@ -10,16 +10,12 @@
 
 @interface BITMetricsManager : BITHockeyBaseManager
 
-<<<<<<< HEAD
 @property (nonatomic, assign) BOOL disabled;
 
-@end
-=======
 - (void)trackEventWithName:(NSString *)eventName;
 
 @end
 
 NS_ASSUME_NONNULL_END
 
-#endif /* HOCKEYSDK_FEATURE_METRICS */
->>>>>>> 655edfd3
+#endif /* HOCKEYSDK_FEATURE_METRICS */