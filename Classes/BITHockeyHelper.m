--- conflicted
+++ resolved
@@ -92,12 +92,6 @@
   // try to new iOS6 identifierForAdvertising
   Class advertisingClass = NSClassFromString(@"ASIdentifierManager");
 	if (advertisingClass) {
-<<<<<<< HEAD
-    id adInstance = [advertisingClass performSelector:NSSelectorFromString(@"sharedManager")];
-    
-    SEL adidSelector = NSSelectorFromString(@"advertisingIdentifier");
-    return [[adInstance performSelector:adidSelector] performSelector:NSSelectorFromString(@"UUIDString")];
-=======
 # pragma clang diagnostic push
 # pragma clang diagnostic ignored "-Warc-performSelector-leaks"
     id adInstance = [advertisingClass performSelector:NSSelectorFromString(@"sharedManager")];
@@ -108,20 +102,15 @@
 # pragma clang diagnostic ignored "-Warc-performSelector-leaks"
     return [[adInstance performSelector:adidSelector] performSelector:NSSelectorFromString(@"UUIDString")];
 # pragma clang diagnostic pop
->>>>>>> 2fc55940
   }
   
   // try to new iOS6 identifierForVendor, in case ASIdentifierManager is not linked
   SEL vendoridSelector = NSSelectorFromString(@"identifierForVendor");
   if ([[UIDevice currentDevice] respondsToSelector:vendoridSelector]) {
-<<<<<<< HEAD
-    return [[[UIDevice currentDevice] performSelector:vendoridSelector] performSelector:NSSelectorFromString(@"UUIDString")];
-=======
 # pragma clang diagnostic push
 # pragma clang diagnostic ignored "-Warc-performSelector-leaks"
     return [[[UIDevice currentDevice] performSelector:vendoridSelector] performSelector:NSSelectorFromString(@"UUIDString")];
 # pragma clang diagnostic pop
->>>>>>> 2fc55940
   }
   
   // use app bundle path
