--- conflicted
+++ resolved
@@ -245,13 +245,8 @@
         if (report.systemInfo.operatingSystemBuild != nil)
             osBuild = report.systemInfo.operatingSystemBuild;
       
-<<<<<<< HEAD
-        NSLocale *enUSPOSIXLocale = [[[NSLocale alloc] initWithLocaleIdentifier:@"en_US_POSIX"] autorelease];
-        NSDateFormatter *rfc3339Formatter = [[[NSDateFormatter alloc] init] autorelease];
-=======
         NSLocale *enUSPOSIXLocale = [[NSLocale alloc] initWithLocaleIdentifier:@"en_US_POSIX"];
         NSDateFormatter *rfc3339Formatter = [[NSDateFormatter alloc] init];
->>>>>>> 2fc55940
         [rfc3339Formatter setLocale:enUSPOSIXLocale];
         [rfc3339Formatter setDateFormat:@"yyyy'-'MM'-'dd'T'HH':'mm':'ss'Z'"];
         [rfc3339Formatter setTimeZone:[NSTimeZone timeZoneForSecondsFromGMT:0]];
